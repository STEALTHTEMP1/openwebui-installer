#!/usr/bin/env python3
<<<<<<< HEAD
"""Wrapper script to run the Open WebUI installer CLI from source."""
from openwebui_installer.cli import main

=======
"""Compatibility entry point for invoking the installer via ``install.py``.

The official command line interface lives in :mod:`openwebui_installer.cli`.
This thin wrapper simply delegates to that entry point so existing scripts
calling ``python install.py`` continue to work.
"""

from openwebui_installer.cli import main


>>>>>>> f8bfb393
if __name__ == "__main__":
    main()<|MERGE_RESOLUTION|>--- conflicted
+++ resolved
@@ -1,9 +1,4 @@
 #!/usr/bin/env python3
-<<<<<<< HEAD
-"""Wrapper script to run the Open WebUI installer CLI from source."""
-from openwebui_installer.cli import main
-
-=======
 """Compatibility entry point for invoking the installer via ``install.py``.
 
 The official command line interface lives in :mod:`openwebui_installer.cli`.
@@ -14,6 +9,5 @@
 from openwebui_installer.cli import main
 
 
->>>>>>> f8bfb393
 if __name__ == "__main__":
     main()