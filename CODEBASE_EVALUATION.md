--- conflicted
+++ resolved
@@ -16,11 +16,7 @@
 │   ├── cli.py                   # Click-based CLI
 │   ├── gui.py                   # GUI components (unused)
 │   └── installer.py             # Core Docker management
-<<<<<<< HEAD
-├── install.py                   # Wrapper calling openwebui_installer CLI
-=======
 ├── install.py                   # Wrapper invoking openwebui_installer CLI
->>>>>>> f8bfb393
 ├── setup.sh                     # Bash-based setup script
 ├── .github/workflows/release.yml # Automated releases
 ├── scripts/test_installation.sh # Testing framework
