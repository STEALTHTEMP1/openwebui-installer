"""
Command-line interface for Open WebUI Installer
"""

import sys
import logging
import os
import shutil
from typing import Optional

import click
from rich.console import Console
from rich.progress import Progress, SpinnerColumn, TextColumn

from . import __version__
from .installer import Installer

console = Console()
logger = logging.getLogger(__name__)


def validate_system(runtime: str, verbose: bool = False) -> bool:
    """Validate system requirements."""
    try:
        installer = Installer(runtime=runtime, verbose=verbose)
        installer._check_system_requirements()
        return True
    except Exception as e:
        if verbose:
            logger.error("System validation failed: %s", str(e))
        console.print(f"[red]System validation failed:[/red] {str(e)}")
        return False


@click.group()
@click.version_option(version=__version__)
@click.option(
    "--runtime",
    type=click.Choice(["docker", "podman"]),
    default="docker",
    help="Container runtime to use",
)
@click.option("--verbose", is_flag=True, help="Enable verbose output")
@click.pass_context
def cli(ctx, runtime, verbose):
    """Open WebUI Installer - Install and manage Open WebUI with Ollama integration."""
    ctx.ensure_object(dict)
    ctx.obj["runtime"] = runtime
    ctx.obj["verbose"] = verbose

    if verbose:
        logging.basicConfig(level=logging.INFO)
        logger.info("CLI initialized with runtime: %s, verbose: %s", runtime, verbose)


@cli.command()
@click.option("--model", "-m", help="Ollama model to install", default="llama2")
@click.option("--port", "-p", help="Port to run Open WebUI on", default=3000, type=int)
@click.option("--force", "-f", is_flag=True, help="Force installation even if already installed")
@click.option("--image", help="Custom Open WebUI image to use")
@click.pass_context
def install(ctx, model: str, port: int, force: bool, image: Optional[str]):
    """Install Open WebUI and configure Ollama integration."""
    try:
        runtime = (ctx.obj or {}).get("runtime", "docker")
        verbose = (ctx.obj or {}).get("verbose", False)

        if verbose:
            logger.info("CLI install command invoked with model: %s, port: %d", model, port)

        if not validate_system(runtime, verbose):
            sys.exit(1)

        with Installer(runtime=runtime, verbose=verbose) as installer:
            with Progress(
                SpinnerColumn(),
                TextColumn("[progress.description]{task.description}"),
                console=console,
            ) as progress:
                task = progress.add_task("Installing Open WebUI...", total=None)
                installer.install(model=model, port=port, force=force, image=image)
                progress.update(task, completed=True)

        console.print("[green]✓[/green] Installation complete!")
        console.print(f"\nOpen WebUI is now available at: http://localhost:{port}")

    except Exception as e:
        if (ctx.obj or {}).get("verbose", False):
            logger.error("Install command failed: %s", str(e))
        console.print(f"[red]Error:[/red] {str(e)}")
        sys.exit(1)


@cli.command()
@click.pass_context
def uninstall(ctx):
    """Uninstall Open WebUI."""
    if not click.confirm("Are you sure you want to uninstall Open WebUI?", default=False):
        console.print("Uninstallation aborted.")
        return

    try:
        runtime = (ctx.obj or {}).get("runtime", "docker")
        verbose = (ctx.obj or {}).get("verbose", False)

        if verbose:
            logger.info("CLI uninstall command invoked")

        with Installer(runtime=runtime, verbose=verbose) as installer:
            with Progress(
                SpinnerColumn(),
                TextColumn("[progress.description]{task.description}"),
                console=console,
            ) as progress:
                task = progress.add_task("Uninstalling Open WebUI...", total=None)
                installer.uninstall()
                progress.update(task, completed=True)

        console.print("[green]✓[/green] Uninstallation complete!")

    except Exception as e:
        if (ctx.obj or {}).get("verbose", False):
            logger.error("Uninstall command failed: %s", str(e))
        console.print(f"[red]Error:[/red] {str(e)}")
        sys.exit(1)


@cli.command()
@click.pass_context
def status(ctx):
    """Check Open WebUI installation status."""
    try:
        runtime = (ctx.obj or {}).get("runtime", "docker")
        verbose = (ctx.obj or {}).get("verbose", False)

        if verbose:
            logger.info("CLI status command invoked")

        with Installer(runtime=runtime, verbose=verbose) as installer:
            status = installer.get_status()

        if status["installed"]:
            console.print("[green]✓[/green] Open WebUI is installed")
            console.print(f"Version: {status['version']}")
            console.print(f"Port: {status['port']}")
            console.print(f"Model: {status['model']}")
            console.print(f"Status: {'Running' if status['running'] else 'Stopped'}")
        else:
            console.print("[yellow]![/yellow] Open WebUI is not installed")

    except Exception as e:
        if (ctx.obj or {}).get("verbose", False):
            logger.error("Status command failed: %s", str(e))
        console.print(f"[red]Error:[/red] {str(e)}")
        sys.exit(1)


@cli.command()
@click.pass_context
def start(ctx):
    """Start Open WebUI container."""
    try:
        runtime = (ctx.obj or {}).get("runtime", "docker")
        verbose = (ctx.obj or {}).get("verbose", False)

        if verbose:
            logger.info("CLI start command invoked")

        with Installer(runtime=runtime, verbose=verbose) as installer:
            with Progress(
                SpinnerColumn(),
                TextColumn("[progress.description]{task.description}"),
                console=console,
            ) as progress:
                task = progress.add_task("Starting Open WebUI...", total=None)
                installer.start()
                progress.update(task, completed=True)

        console.print("[green]✓[/green] Open WebUI started!")

    except Exception as e:
        if (ctx.obj or {}).get("verbose", False):
            logger.error("Start command failed: %s", str(e))
        console.print(f"[red]Error:[/red] {str(e)}")
        sys.exit(1)


@cli.command()
@click.pass_context
def stop(ctx):
    """Stop Open WebUI container."""
    try:
        runtime = (ctx.obj or {}).get("runtime", "docker")
        verbose = (ctx.obj or {}).get("verbose", False)

        if verbose:
            logger.info("CLI stop command invoked")

        with Installer(runtime=runtime, verbose=verbose) as installer:
            with Progress(
                SpinnerColumn(),
                TextColumn("[progress.description]{task.description}"),
                console=console,
            ) as progress:
                task = progress.add_task("Stopping Open WebUI...", total=None)
                installer.stop()
                progress.update(task, completed=True)

        console.print("[green]✓[/green] Open WebUI stopped!")

    except Exception as e:
        if (ctx.obj or {}).get("verbose", False):
            logger.error("Stop command failed: %s", str(e))
        console.print(f"[red]Error:[/red] {str(e)}")
        sys.exit(1)


@cli.command()
@click.pass_context
def restart(ctx):
    """Restart Open WebUI container."""
    try:
        runtime = (ctx.obj or {}).get("runtime", "docker")
        verbose = (ctx.obj or {}).get("verbose", False)

        if verbose:
            logger.info("CLI restart command invoked")

        with Installer(runtime=runtime, verbose=verbose) as installer:
            with Progress(
                SpinnerColumn(),
                TextColumn("[progress.description]{task.description}"),
                console=console,
            ) as progress:
                task = progress.add_task("Restarting Open WebUI...", total=None)
                installer.restart()
                progress.update(task, completed=True)

        console.print("[green]✓[/green] Open WebUI restarted!")

    except Exception as e:
        if (ctx.obj or {}).get("verbose", False):
            logger.error("Restart command failed: %s", str(e))
        console.print(f"[red]Error:[/red] {str(e)}")
        sys.exit(1)


@cli.command()
@click.pass_context
def update(ctx):
    """Update Open WebUI to the latest version."""
    try:
        runtime = (ctx.obj or {}).get("runtime", "docker")
        verbose = (ctx.obj or {}).get("verbose", False)

        if verbose:
            logger.info("CLI update command invoked")

        with Installer(runtime=runtime, verbose=verbose) as installer:
            with Progress(
                SpinnerColumn(),
                TextColumn("[progress.description]{task.description}"),
                console=console,
            ) as progress:
                task = progress.add_task("Updating Open WebUI...", total=None)
                installer.update()
                progress.update(task, completed=True)

        console.print("[green]✓[/green] Open WebUI updated!")

    except Exception as e:
        if (ctx.obj or {}).get("verbose", False):
            logger.error("Update command failed: %s", str(e))
        console.print(f"[red]Error:[/red] {str(e)}")
        sys.exit(1)


@cli.command()
@click.option(
    "--lines",
    "-n",
    "--tail",
    "-t",
    "lines",
    help="Number of log lines to show",
    default=50,
    type=int,
)
@click.option("--follow", "-f", is_flag=True, help="Follow log output")
@click.option(
    "--export",
    "export_path",
    type=click.Path(dir_okay=False, writable=True),
    help="Copy installer log file to PATH",
)
@click.pass_context
def logs(ctx, lines: int, follow: bool, export_path: Optional[str]):
    """Show installer logs or export the log file."""
    try:
<<<<<<< HEAD
        runtime = ctx.obj["runtime"]
        verbose = ctx.obj.get("verbose", False)
=======
        runtime = (ctx.obj or {}).get("runtime", "docker")
        verbose = (ctx.obj or {}).get("verbose", False)
>>>>>>> 959fb391

        if verbose:
            logger.info(
                "CLI logs command invoked with lines: %d, follow: %s, export: %s",
                lines,
                follow,
                export_path,
            )

        with Installer(runtime=runtime, verbose=verbose) as installer:
            if export_path:
                shutil.copy(installer.log_file, export_path)
                console.print(f"[green]✓[/green] Log file exported to {export_path}")
                return

            if follow:
                installer.show_logs(lines=lines, follow=True)
                return

            if os.path.exists(installer.log_file):
                with open(installer.log_file, "r") as f:
                    log_lines = f.readlines()
                for line in log_lines[-lines:]:
                    console.print(line.rstrip())
            else:
                installer.show_logs(lines=lines, follow=False)

    except Exception as e:
<<<<<<< HEAD
        if ctx.obj.get("verbose", False):
=======
        if (ctx.obj or {}).get("verbose", False):
>>>>>>> 959fb391
            logger.error("Logs command failed: %s", str(e))
        console.print(f"[red]Error:[/red] {str(e)}")
        sys.exit(1)


@cli.command()
@click.option("--enable/--disable", default=True, help="Enable or disable autostart")
@click.pass_context
def autostart(ctx, enable: bool):
    """Configure Open WebUI to start automatically on boot (macOS only)."""
    try:
        runtime = (ctx.obj or {}).get("runtime", "docker")
        verbose = (ctx.obj or {}).get("verbose", False)

        if verbose:
            logger.info("CLI autostart command invoked with enable: %s", enable)

        with Installer(runtime=runtime, verbose=verbose) as installer:
            if enable:
                installer.enable_autostart()
                console.print("[green]✓[/green] Autostart enabled!")
            else:
                installer.disable_autostart()
                console.print("[green]✓[/green] Autostart disabled!")

    except Exception as e:
        if (ctx.obj or {}).get("verbose", False):
            logger.error("Autostart command failed: %s", str(e))
        console.print(f"[red]Error:[/red] {str(e)}")
        sys.exit(1)


def main():
    """Main entry point for the CLI."""
    cli()


if __name__ == "__main__":
    main()<|MERGE_RESOLUTION|>--- conflicted
+++ resolved
@@ -297,13 +297,8 @@
 def logs(ctx, lines: int, follow: bool, export_path: Optional[str]):
     """Show installer logs or export the log file."""
     try:
-<<<<<<< HEAD
-        runtime = ctx.obj["runtime"]
-        verbose = ctx.obj.get("verbose", False)
-=======
-        runtime = (ctx.obj or {}).get("runtime", "docker")
-        verbose = (ctx.obj or {}).get("verbose", False)
->>>>>>> 959fb391
+        runtime = (ctx.obj or {}).get("runtime", "docker")
+        verbose = (ctx.obj or {}).get("verbose", False)
 
         if verbose:
             logger.info(
@@ -332,11 +327,9 @@
                 installer.show_logs(lines=lines, follow=False)
 
     except Exception as e:
-<<<<<<< HEAD
-        if ctx.obj.get("verbose", False):
-=======
-        if (ctx.obj or {}).get("verbose", False):
->>>>>>> 959fb391
+        if (ctx.obj or {}).get("verbose", False):
+     
+      main
             logger.error("Logs command failed: %s", str(e))
         console.print(f"[red]Error:[/red] {str(e)}")
         sys.exit(1)
