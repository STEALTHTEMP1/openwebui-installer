--- conflicted
+++ resolved
@@ -1,4 +1,3 @@
-
 > **Project Update**: The repository is transitioning into a **Universal Container App Store**. This document describes the original Open WebUI Installer concept and is kept for historical reference.
 
 ⸻
@@ -13,24 +12,24 @@
 
 🎯 2. Purpose & Scope
 
-Purpose
-Provide macOS users with a seamless installation experience that automatically handles:
+**Purpose**  
+Provide macOS users with a seamless installation experience that automatically handles:  
 	1.	Docker Desktop installation,
 	2.	Ollama setup,
 	3.	Docker Compose configuration for Open WebUI + Ollama, and
 	4.	Creation and registration of a one-click launcher app to auto-run at login.
 
-Scope
-	•	Support for macOS 12+.
-	•	Interactive GUI progress/status.
+**Scope**  
+	•	Support for macOS 12+.  
+	•	Interactive GUI progress/status.  
 	•	Optional packaging as .app (via Automator) or .pkg with launchd support.
 
 ⸻
 
-👤 3. Stakeholders & Users
-	•	End-User: Tech-savvy Mac users who want hassle-free setup and daily access.
-	•	Engineering: Scripting the installer, Automator workflows, packaging.
-	•	QA: Validation across macOS versions; install/uninstall flows.
+👤 3. Stakeholders & Users  
+	•	End-User: Tech-savvy Mac users who want hassle-free setup and daily access.  
+	•	Engineering: Scripting the installer, Automator workflows, packaging.  
+	•	QA: Validation across macOS versions; install/uninstall flows.  
 	•	Support: Documentation, troubleshooting guides.
 
 ⸻
@@ -41,103 +40,100 @@
 
 ⸻
 
-🎯 5. Goals & Success Metrics
-	•	G1: Reduce setup time to under 5 minutes.
-	•	G2: Achieve zero support tickets for initial setup.
-	•	G3: Ensure ≥ 90% installation success rate across supported macOS versions.
+🎯 5. Goals & Success Metrics  
+	•	G1: Reduce setup time to under 5 minutes.  
+	•	G2: Achieve zero support tickets for initial setup.  
+	•	G3: Ensure ≥ 90% installation success rate across supported macOS versions.  
 	•	G4: Users should access Open WebUI immediately after reboot without manual steps.
 
 ⸻
 
-⚙️ 6. Functional Requirements (Must-Have)
-	1.	Dependency Installer
-	•	Detect Docker and Ollama; prompt download or install via Homebrew.
-	2.	Docker Compose Setup
-	•	Generate docker-compose.yml in a user-accessible directory.
-	•	Execute docker compose up -d.
-	3.	Automator App Generation
-	•	Bundle launcher .app that:
-	•	Launches Docker Desktop.
-	•	Waits for Docker to be ready.
-	•	Starts containers or uses docker compose.
-	•	Opens http://localhost:3000.
-	4.	Login Item Registration
-	•	Offer GUI checkbox to add launcher .app to Login Items.
-	•	Alternatively, use launchd plist option.
-	5.	Uninstaller
-	•	Provide a script or preference pane to remove all created components.
+⚙️ 6. Functional Requirements (Must-Have)  
+	1.	Dependency Installer  
+		•	Detect Docker and Ollama; prompt download or install via Homebrew.  
+	2.	Docker Compose Setup  
+		•	Generate docker-compose.yml in a user-accessible directory.  
+		•	Execute docker compose up -d.  
+	3.	Automator App Generation  
+		•	Bundle launcher .app that:  
+		•	Launches Docker Desktop.  
+		•	Waits for Docker to be ready.  
+		•	Starts containers or uses docker compose.  
+		•	Opens http://localhost:3000.  
+	4.	Login Item Registration  
+		•	Offer GUI checkbox to add launcher .app to Login Items.  
+		•	Alternatively, use launchd plist option.  
+	5.	Uninstaller  
+		•	Provide a script or preference pane to remove all created components.
 
 ⸻
 
-✅ 7. Non-functional Requirements
-	•	UX: GUI with clear progress/status.
-	•	Security: Scripts run locally with user consent; no elevated privileges beyond Homebrew install.
-	•	Performance: Total installation ≤ 5 minutes (incl. downloads).
-	•	Reliability: Retry mechanisms for network failures.
+✅ 7. Non-functional Requirements  
+	•	UX: GUI with clear progress/status.  
+	•	Security: Scripts run locally with user consent; no elevated privileges beyond Homebrew install.  
+	•	Performance: Total installation ≤ 5 minutes (incl. downloads).  
+	•	Reliability: Retry mechanisms for network failures.  
 	•	Compatibility: Test macOS 12+; Apple Silicon + Intel.
 
 ⸻
 
 🗓️ 8. Timeline & Milestones
 
-Milestone	Target Date
-MVP automation script	July 10, 2025
-Automator GUI prototype	July 20, 2025
-Login Item integration	August 1, 2025
-Internal QA & bugfixing	August 15, 2025
-Beta release to users	August 22, 2025
-Final release and docs	September 1, 2025
+| Milestone                | Target Date     |
+|--------------------------|----------------|
+| MVP automation script    | July 10, 2025  |
+| Automator GUI prototype  | July 20, 2025  |
+| Login Item integration   | August 1, 2025 |
+| Internal QA & bugfixing  | August 15, 2025|
+| Beta release to users    | August 22, 2025|
+| Final release and docs   | September 1, 2025|
 
 ⸻
 
-🧩 9. Dependencies & Constraints
-	•	Dependencies: Homebrew, AppleScript/Automator, Docker, Ollama CLI.
-	•	Constraints: macOS user must grant permission for Login Item.
+🧩 9. Dependencies & Constraints  
+	•	Dependencies: Homebrew, AppleScript/Automator, Docker, Ollama CLI.  
+	•	Constraints: macOS user must grant permission for Login Item.  
 	•	Assumptions: Users already have developer tools or Homebrew installed.
 
 ⸻
 
-🛠️ 10. Edge Cases
-	•	Partial installation (Ollama/Docker missing).
-	•	Docker login loop/stuck on Apple launch.
+🛠️ 10. Edge Cases  
+	•	Partial installation (Ollama/Docker missing).  
+	•	Docker login loop/stuck on Apple launch.  
 	•	Existing Login Item conflict; prompt user.
 
 ⸻
 
-📏 11. Metrics & Success Criteria
-	•	Time-to-complete installer
-	•	Launcher Add Success % (tracked via user telemetry)
-	•	Autostart reliability (measured via user survey)
+📏 11. Metrics & Success Criteria  
+	•	Time-to-complete installer  
+	•	Launcher Add Success % (tracked via user telemetry)  
+	•	Autostart reliability (measured via user survey)  
 	•	Support tickets related to install (should approach zero)
 
 ⸻
 
-🔚 12. Out of Scope
-<<<<<<< HEAD
-	•	Native Windows support (planned for a future phase).
-=======
-	•	Cross-platform support (Windows/Linux) — deferred to a later phase.
->>>>>>> 5cb6363a
-	•	GUI management of containers beyond initial setup.
-	•	Updates/maintenance of installed Docker images (could be added later).
+🔚 12. Out of Scope  
+	•	Cross-platform support (Windows/Linux) — deferred to a later phase.  
+	•	GUI management of containers beyond initial setup.  
+	•	Updates/maintenance of installed Docker images (could be added later).  
 **Note**: The CLI installer continues to support macOS and Linux and will be maintained alongside the new macOS app.
 
 ⸻
 
 🚀 **Development Phases**
 
-_Phase 1-3_ retain their original scope.
-_Phase 4_ introduces Windows & Linux support:
-  1. Adapt the container store to run on Windows and Linux.
-  2. Add CI jobs for those platforms.
+_Phase 1-3_ retain their original scope.  
+_Phase 4_ introduces Windows & Linux support:  
+  1. Adapt the container store to run on Windows and Linux.  
+  2. Add CI jobs for those platforms.  
   3. Update tests accordingly.
 
 ⸻
 
-🧑‍🎨 13. Next Steps
-	1.	Approve PRD and confirm scope.
-	2.	Assign engineering resource to scripting & Automator implementation.
-	3.	Begin GUI prototype and iterative testing.
+🧑‍🎨 13. Next Steps  
+	1.	Approve PRD and confirm scope.  
+	2.	Assign engineering resource to scripting & Automator implementation.  
+	3.	Begin GUI prototype and iterative testing.  
 	4.	Plan beta testing with real users.
 
 ⸻
