"""
Tests for the CLI module
"""

from unittest.mock import MagicMock, Mock, patch

import pytest
from click.testing import CliRunner

from openwebui_installer.cli import (
    cli,
<<<<<<< HEAD
    install,
)
from openwebui_installer.cli import logs as logs_cmd
from openwebui_installer.cli import restart as restart_cmd
from openwebui_installer.cli import start as start_cmd
from openwebui_installer.cli import (
    status,
)
from openwebui_installer.cli import stop as stop_cmd
from openwebui_installer.cli import (
    uninstall,
)
from openwebui_installer.cli import update as update_cmd
=======
    enable_autostart,
    install,
    logs,
    restart,
    start,
    status,
    stop,
    uninstall,
    update,
)
>>>>>>> 0ae9cec5
from openwebui_installer.installer import InstallerError, SystemRequirementsError


@pytest.fixture
def runner():
    """Create a CLI test runner."""
    return CliRunner()


@pytest.fixture
def mock_installer():
    """Mock installer instance."""
    with patch("openwebui_installer.cli.Installer") as mock:
        installer = Mock()
        mock.return_value = installer
        yield installer


def test_version(runner):
    """Test version command."""
    result = runner.invoke(cli, ["--version"])
    assert result.exit_code == 0
    assert "version" in result.output.lower()


def test_install_success(runner, mock_installer):
    """Test successful installation."""
    result = runner.invoke(cli, ["install"])
    assert result.exit_code == 0
    mock_installer.install.assert_called_once_with(
        model="llama2", port=3000, force=False, image=None  # Added
    )


def test_install_with_options(runner, mock_installer):
    """Test installation with custom options."""
    result = runner.invoke(cli, ["install", "--model", "codellama", "--port", "8080", "--force"])
    assert result.exit_code == 0
    mock_installer.install.assert_called_once_with(
        model="codellama", port=8080, force=True, image=None  # Added
    )


def test_install_system_requirements_error(runner, mock_installer):
    """Test installation with system requirements error."""
    mock_installer.install.side_effect = SystemRequirementsError("Docker not running")
    result = runner.invoke(cli, ["install"])
    assert result.exit_code == 1
    assert "Docker not running" in result.output


def test_install_error(runner, mock_installer):
    """Test installation with general error."""
    mock_installer.install.side_effect = InstallerError("Installation failed")
    result = runner.invoke(cli, ["install"])
    assert result.exit_code == 1
    assert "Installation failed" in result.output


def test_uninstall_success(runner, mock_installer):
    """Test successful uninstallation."""
    result = runner.invoke(cli, ["uninstall"], input="y\n")
    assert result.exit_code == 0
    mock_installer.uninstall.assert_called_once()


def test_uninstall_abort(runner, mock_installer):
    """Test uninstallation abort."""
    result = runner.invoke(cli, ["uninstall"], input="n\n")
    assert result.exit_code == 0
    mock_installer.uninstall.assert_not_called()


def test_uninstall_error(runner, mock_installer):
    """Test uninstallation with error."""
    mock_installer.uninstall.side_effect = InstallerError("Uninstall failed")
    result = runner.invoke(cli, ["uninstall"], input="y\n")
    assert result.exit_code == 1
    assert "Uninstall failed" in result.output


def test_status_not_installed(runner, mock_installer):
    """Test status command when not installed."""
    mock_installer.get_status.return_value = {
        "installed": False,
        "version": None,
        "port": None,
        "model": None,
        "running": False,
    }
    result = runner.invoke(cli, ["status"])
    assert result.exit_code == 0
    assert "not installed" in result.output.lower()


def test_status_installed_not_running(runner, mock_installer):
    """Test status command when installed but not running."""
    mock_installer.get_status.return_value = {
        "installed": True,
        "version": "0.1.0",
        "port": 3000,
        "model": "llama2",
        "running": False,
    }
    result = runner.invoke(cli, ["status"])
    assert result.exit_code == 0
    assert "installed" in result.output.lower()
    assert "stopped" in result.output.lower()


def test_status_installed_and_running(runner, mock_installer):
    """Test status command when installed and running."""
    mock_installer.get_status.return_value = {
        "installed": True,
        "version": "0.1.0",
        "port": 3000,
        "model": "llama2",
        "running": True,
    }
    result = runner.invoke(cli, ["status"])
    assert result.exit_code == 0
    assert "installed" in result.output.lower()
    assert "running" in result.output.lower()


def test_status_error(runner, mock_installer):
    """Test status command with error."""
    mock_installer.get_status.side_effect = InstallerError("Status check failed")
    result = runner.invoke(cli, ["status"])
    assert result.exit_code == 1
    assert "Status check failed" in result.output


class TestCLI:
    def test_install_command(self, runner, mock_installer):
        """Test install command"""
        # Test successful installation
        result = runner.invoke(install)
        assert result.exit_code == 0
        assert "Installation complete!" in result.output

        # mock_installer._check_system_requirements.assert_called_once() # This is an internal call of the real Installer.install, not directly by CLI
        mock_installer.install.assert_called_once()

        # Test installation failure
        mock_installer.install.side_effect = InstallerError("Installation failed")
        result = runner.invoke(install)
        assert result.exit_code == 1
        assert "Error: Installation failed" in result.output

    def test_uninstall_command(self, runner, mock_installer):
        """Test uninstall command"""
        # Test successful uninstallation
        result = runner.invoke(uninstall, input="y\n")  # Added input
        assert result.exit_code == 0
        assert "Uninstallation complete!" in result.output

        mock_installer.uninstall.assert_called_once()  # Changed from cleanup

        # Test uninstallation failure
        mock_installer.uninstall.reset_mock()  # Reset mock
        mock_installer.uninstall.side_effect = InstallerError("Uninstallation failed")
        result = runner.invoke(uninstall, input="y\n")  # Added input
        assert result.exit_code == 1
        assert "Error: Uninstallation failed" in result.output

    def test_status_command(self, runner, mock_installer):
        """Test status command"""
        # Test when Open WebUI is running
        mock_installer.get_status.return_value = {  # Use get_status
            "installed": True,
            "version": "0.1.0",
            "port": 3000,
            "model": "test",
            "running": True,
        }
        result = runner.invoke(status)
        assert result.exit_code == 0
        assert "Open WebUI is installed" in result.output
        assert "Status: Running" in result.output

        # Test when Open WebUI is not running
        mock_installer.get_status.return_value = {  # Use get_status
            "installed": True,
            "version": "0.1.0",
            "port": 3000,
            "model": "test",
            "running": False,
        }
        result = runner.invoke(status)
        assert result.exit_code == 0
        assert "Open WebUI is installed" in result.output
        assert "Status: Stopped" in result.output

        # Test status check failure
        mock_installer.get_status.side_effect = InstallerError(
            "Status check failed"
        )  # Use get_status
        result = runner.invoke(status)
        assert result.exit_code == 1
        assert "Error: Status check failed" in result.output

    def test_version_option(self, runner):
        """Test --version option"""
        from openwebui_installer import __version__  # Import to use in test

        result = runner.invoke(cli, ["--version"])
        assert result.exit_code == 0
        assert f"cli, version {__version__}" in result.output  # New

    def test_help_option(self, runner):
        """Test --help option"""
        result = runner.invoke(cli, ["--help"])
        assert result.exit_code == 0
        assert "Usage:" in result.output
        assert "Options:" in result.output

    def test_install_with_port_option(self, runner, mock_installer):
        """Test install command with custom port"""
        result = runner.invoke(install, ["--port", "3001"])
        assert result.exit_code == 0

        mock_installer.install.assert_called_once_with(
            model="llama2",  # Default from CLI
            port=3001,  # Provided in test
            force=False,  # Default from CLI
            image=None,  # Added
        )

    def test_install_with_image_option(self, runner, mock_installer):
        """Test install command with custom image"""
        result = runner.invoke(install, ["--image", "custom/image:tag"])
        assert result.exit_code == 0

        mock_installer.install.assert_called_once_with(
            model="llama2",  # Default from CLI
            port=3000,  # Default from CLI
            force=False,  # Default from CLI
            image="custom/image:tag",  # Provided in test
        )

<<<<<<< HEAD
    def test_start_command(self, runner, mock_installer):
        result = runner.invoke(start_cmd)
        assert result.exit_code == 0
        mock_installer.start.assert_called_once()

    def test_stop_command(self, runner, mock_installer):
        result = runner.invoke(stop_cmd)
        assert result.exit_code == 0
        mock_installer.stop.assert_called_once()

    def test_restart_command(self, runner, mock_installer):
        result = runner.invoke(restart_cmd)
        assert result.exit_code == 0
        mock_installer.restart.assert_called_once()

    def test_update_command(self, runner, mock_installer):
        result = runner.invoke(update_cmd, ["--image", "img:new"])
        assert result.exit_code == 0
        mock_installer.update.assert_called_once_with(image="img:new")

    def test_logs_command(self, runner, mock_installer):
        mock_installer.logs.return_value = "logoutput"
        result = runner.invoke(logs_cmd)
        assert result.exit_code == 0
        mock_installer.logs.assert_called_once()
        assert "logoutput" in result.output
=======
    def test_start_stop_restart_update_logs_and_autostart(self, runner, mock_installer):
        """Test additional CLI commands."""
        # start
        result = runner.invoke(start)
        assert result.exit_code == 0
        mock_installer.start.assert_called_once()

        # stop
        result = runner.invoke(stop)
        assert result.exit_code == 0
        mock_installer.stop.assert_called_once()

        # restart
        result = runner.invoke(restart)
        assert result.exit_code == 0
        mock_installer.restart.assert_called_once()

        # update
        result = runner.invoke(update)
        assert result.exit_code == 0
        mock_installer.update.assert_called_once()

        # logs
        mock_installer.logs.return_value = "LOGS"
        result = runner.invoke(logs)
        assert result.exit_code == 0
        mock_installer.logs.assert_called_with(tail=100)
        assert "LOGS" in result.output

        # enable-autostart
        result = runner.invoke(enable_autostart)
        assert result.exit_code == 0
        mock_installer.enable_autostart.assert_called_once()
>>>>>>> 0ae9cec5
<|MERGE_RESOLUTION|>--- conflicted
+++ resolved
@@ -9,21 +9,6 @@
 
 from openwebui_installer.cli import (
     cli,
-<<<<<<< HEAD
-    install,
-)
-from openwebui_installer.cli import logs as logs_cmd
-from openwebui_installer.cli import restart as restart_cmd
-from openwebui_installer.cli import start as start_cmd
-from openwebui_installer.cli import (
-    status,
-)
-from openwebui_installer.cli import stop as stop_cmd
-from openwebui_installer.cli import (
-    uninstall,
-)
-from openwebui_installer.cli import update as update_cmd
-=======
     enable_autostart,
     install,
     logs,
@@ -34,7 +19,6 @@
     uninstall,
     update,
 )
->>>>>>> 0ae9cec5
 from openwebui_installer.installer import InstallerError, SystemRequirementsError
 
 
@@ -276,34 +260,6 @@
             image="custom/image:tag",  # Provided in test
         )
 
-<<<<<<< HEAD
-    def test_start_command(self, runner, mock_installer):
-        result = runner.invoke(start_cmd)
-        assert result.exit_code == 0
-        mock_installer.start.assert_called_once()
-
-    def test_stop_command(self, runner, mock_installer):
-        result = runner.invoke(stop_cmd)
-        assert result.exit_code == 0
-        mock_installer.stop.assert_called_once()
-
-    def test_restart_command(self, runner, mock_installer):
-        result = runner.invoke(restart_cmd)
-        assert result.exit_code == 0
-        mock_installer.restart.assert_called_once()
-
-    def test_update_command(self, runner, mock_installer):
-        result = runner.invoke(update_cmd, ["--image", "img:new"])
-        assert result.exit_code == 0
-        mock_installer.update.assert_called_once_with(image="img:new")
-
-    def test_logs_command(self, runner, mock_installer):
-        mock_installer.logs.return_value = "logoutput"
-        result = runner.invoke(logs_cmd)
-        assert result.exit_code == 0
-        mock_installer.logs.assert_called_once()
-        assert "logoutput" in result.output
-=======
     def test_start_stop_restart_update_logs_and_autostart(self, runner, mock_installer):
         """Test additional CLI commands."""
         # start
@@ -336,5 +292,4 @@
         # enable-autostart
         result = runner.invoke(enable_autostart)
         assert result.exit_code == 0
-        mock_installer.enable_autostart.assert_called_once()
->>>>>>> 0ae9cec5
+        mock_installer.enable_autostart.assert_called_once()