--- conflicted
+++ resolved
@@ -2,11 +2,7 @@
 Tests for the CLI module
 """
 
-<<<<<<< HEAD
-from unittest.mock import MagicMock, patch, Mock
-=======
 from unittest.mock import MagicMock, Mock, patch
->>>>>>> afadcf7b
 
 import pytest
 from click.testing import CliRunner
@@ -57,13 +53,10 @@
 
 def test_install_system_requirements_error(runner, mock_installer):
     """Test installation with system requirements error."""
-    mock_installer.install.side_effect = SystemRequirementsError(
-        "Docker service is not running. Start Docker Desktop and ensure the daemon is running."
-    )
+    mock_installer.install.side_effect = SystemRequirementsError("Docker not running")
     result = runner.invoke(cli, ["install"])
     assert result.exit_code == 1
-    assert "Docker service is not running" in result.output
-
+    assert "Docker not running" in result.output
 
 
 def test_install_error(runner, mock_installer):
@@ -256,16 +249,6 @@
             image="custom/image:tag",  # Provided in test
         )
 
-<<<<<<< HEAD
-    def test_verbose_flag(self, runner):
-        """Installer receives verbose flag when provided"""
-        with patch("openwebui_installer.cli.Installer") as mock_cls:
-            instance = Mock()
-            mock_cls.return_value = instance
-            result = runner.invoke(cli, ["--verbose", "install"])
-            assert result.exit_code == 0
-            mock_cls.assert_called_with(verbose=True)
-=======
     def test_enable_autostart_command(self, runner, mock_installer):
         """Test enable-autostart CLI command."""
         result = runner.invoke(cli, ["enable-autostart"])
@@ -276,5 +259,4 @@
         mock_installer.enable_autostart.side_effect = InstallerError("fail")
         result = runner.invoke(cli, ["enable-autostart"])
         assert result.exit_code == 1
-        assert "fail" in result.output
->>>>>>> afadcf7b
+        assert "fail" in result.output