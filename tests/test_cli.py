"""
Tests for the CLI module
"""
from unittest.mock import MagicMock, patch, Mock

import pytest
from click.testing import CliRunner

<<<<<<< HEAD
from openwebui_installer.cli import (
    cli,
    install,
    uninstall,
    status,
    start,
    stop,
    update,
)
=======
from openwebui_installer.cli import cli, install, uninstall, status, start, stop, update
>>>>>>> a0b54be1
from openwebui_installer.installer import InstallerError, SystemRequirementsError

@pytest.fixture
def runner():
    """Create a CLI test runner."""
    return CliRunner()

@pytest.fixture
def mock_installer():
    """Mock installer instance."""
    with patch("openwebui_installer.cli.Installer") as mock:
        installer = Mock()
        mock.return_value = installer
        yield installer

def test_version(runner):
    """Test version command."""
    result = runner.invoke(cli, ["--version"])
    assert result.exit_code == 0
    assert "version" in result.output.lower()

def test_install_success(runner, mock_installer):
    """Test successful installation."""
    result = runner.invoke(cli, ["install"])
    assert result.exit_code == 0
    mock_installer.install.assert_called_once_with(
        model="llama2",
        port=3000,
        force=False,
        image=None  # Added
    )

def test_install_with_options(runner, mock_installer):
    """Test installation with custom options."""
    result = runner.invoke(cli, [
        "install",
        "--model", "codellama",
        "--port", "8080",
        "--force"
    ])
    assert result.exit_code == 0
    mock_installer.install.assert_called_once_with(
        model="codellama",
        port=8080,
        force=True,
        image=None  # Added
    )

def test_install_system_requirements_error(runner, mock_installer):
    """Test installation with system requirements error."""
    mock_installer.install.side_effect = SystemRequirementsError("Docker not running")
    result = runner.invoke(cli, ["install"])
    assert result.exit_code == 1
    assert "Docker not running" in result.output

def test_install_error(runner, mock_installer):
    """Test installation with general error."""
    mock_installer.install.side_effect = InstallerError("Installation failed")
    result = runner.invoke(cli, ["install"])
    assert result.exit_code == 1
    assert "Installation failed" in result.output

def test_uninstall_success(runner, mock_installer):
    """Test successful uninstallation."""
    result = runner.invoke(cli, ["uninstall"], input="y\n")
    assert result.exit_code == 0
    mock_installer.uninstall.assert_called_once()

def test_uninstall_abort(runner, mock_installer):
    """Test uninstallation abort."""
    result = runner.invoke(cli, ["uninstall"], input="n\n")
    assert result.exit_code == 0
    mock_installer.uninstall.assert_not_called()

def test_uninstall_error(runner, mock_installer):
    """Test uninstallation with error."""
    mock_installer.uninstall.side_effect = InstallerError("Uninstall failed")
    result = runner.invoke(cli, ["uninstall"], input="y\n")
    assert result.exit_code == 1
    assert "Uninstall failed" in result.output

def test_status_not_installed(runner, mock_installer):
    """Test status command when not installed."""
    mock_installer.get_status.return_value = {
        "installed": False,
        "version": None,
        "port": None,
        "model": None,
        "running": False,
    }
    result = runner.invoke(cli, ["status"])
    assert result.exit_code == 0
    assert "not installed" in result.output.lower()

def test_status_installed_not_running(runner, mock_installer):
    """Test status command when installed but not running."""
    mock_installer.get_status.return_value = {
        "installed": True,
        "version": "0.1.0",
        "port": 3000,
        "model": "llama2",
        "running": False,
    }
    result = runner.invoke(cli, ["status"])
    assert result.exit_code == 0
    assert "installed" in result.output.lower()
    assert "stopped" in result.output.lower()

def test_status_installed_and_running(runner, mock_installer):
    """Test status command when installed and running."""
    mock_installer.get_status.return_value = {
        "installed": True,
        "version": "0.1.0",
        "port": 3000,
        "model": "llama2",
        "running": True,
    }
    result = runner.invoke(cli, ["status"])
    assert result.exit_code == 0
    assert "installed" in result.output.lower()
    assert "running" in result.output.lower()

def test_status_error(runner, mock_installer):
    """Test status command with error."""
    mock_installer.get_status.side_effect = InstallerError("Status check failed")
    result = runner.invoke(cli, ["status"])
    assert result.exit_code == 1
    assert "Status check failed" in result.output

class TestCLI:
    def test_install_command(self, runner, mock_installer):
        """Test install command"""
        # Test successful installation
        result = runner.invoke(install)
        assert result.exit_code == 0
        assert "Installation complete!" in result.output
        
        # mock_installer._check_system_requirements.assert_called_once() # This is an internal call of the real Installer.install, not directly by CLI
        mock_installer.install.assert_called_once()
        
        # Test installation failure
        mock_installer.install.side_effect = InstallerError("Installation failed")
        result = runner.invoke(install)
        assert result.exit_code == 1
        assert "Error: Installation failed" in result.output
        
    def test_uninstall_command(self, runner, mock_installer):
        """Test uninstall command"""
        # Test successful uninstallation
        result = runner.invoke(uninstall, input="y\n") # Added input
        assert result.exit_code == 0
        assert "Uninstallation complete!" in result.output
        
        mock_installer.uninstall.assert_called_once() # Changed from cleanup
        
        # Test uninstallation failure
        mock_installer.uninstall.reset_mock() # Reset mock
        mock_installer.uninstall.side_effect = InstallerError("Uninstallation failed")
        result = runner.invoke(uninstall, input="y\n") # Added input
        assert result.exit_code == 1
        assert "Error: Uninstallation failed" in result.output
        
    def test_status_command(self, runner, mock_installer):
        """Test status command"""
        # Test when Open WebUI is running
        mock_installer.get_status.return_value = { # Use get_status
            "installed": True, "version": "0.1.0", "port": 3000,
            "model": "test", "running": True
        }
        result = runner.invoke(status)
        assert result.exit_code == 0
        assert "Open WebUI is installed" in result.output
        assert "Status: Running" in result.output

        # Test when Open WebUI is not running
        mock_installer.get_status.return_value = { # Use get_status
            "installed": True, "version": "0.1.0", "port": 3000,
            "model": "test", "running": False
        }
        result = runner.invoke(status)
        assert result.exit_code == 0
        assert "Open WebUI is installed" in result.output
        assert "Status: Stopped" in result.output

        # Test status check failure
        mock_installer.get_status.side_effect = InstallerError("Status check failed") # Use get_status
        result = runner.invoke(status)
        assert result.exit_code == 1
        assert "Error: Status check failed" in result.output
        
    def test_version_option(self, runner):
        """Test --version option"""
        from openwebui_installer import __version__ # Import to use in test
        result = runner.invoke(cli, ['--version'])
        assert result.exit_code == 0
        assert f"cli, version {__version__}" in result.output # New
        
    def test_help_option(self, runner):
        """Test --help option"""
        result = runner.invoke(cli, ['--help'])
        assert result.exit_code == 0
        assert 'Usage:' in result.output
        assert 'Options:' in result.output
        
    def test_install_with_port_option(self, runner, mock_installer):
        """Test install command with custom port"""
        result = runner.invoke(install, ['--port', '3001'])
        assert result.exit_code == 0
        
        mock_installer.install.assert_called_once_with(
            model='llama2', # Default from CLI
            port=3001,      # Provided in test
            force=False,    # Default from CLI
            image=None      # Added
        )
        
    def test_install_with_image_option(self, runner, mock_installer):
        """Test install command with custom image"""
        result = runner.invoke(install, ['--image', 'custom/image:tag'])
        assert result.exit_code == 0
        
        mock_installer.install.assert_called_once_with(
            model='llama2',      # Default from CLI
            port=3000,         # Default from CLI
            force=False,       # Default from CLI
            image='custom/image:tag' # Provided in test
        )

    def test_start_command(self, runner, mock_installer):
<<<<<<< HEAD
        """Test start command"""
        result = runner.invoke(cli, ['start'])
        assert result.exit_code == 0
        mock_installer.start.assert_called_once()

    def test_stop_command(self, runner, mock_installer):
        """Test stop command"""
        result = runner.invoke(cli, ['stop'])
        assert result.exit_code == 0
        mock_installer.stop.assert_called_once()

    def test_update_command(self, runner, mock_installer):
        """Test update command"""
        result = runner.invoke(cli, ['update'])
        assert result.exit_code == 0
        mock_installer.update.assert_called_once_with(image=None)

    def test_update_with_image(self, runner, mock_installer):
        """Test update command with custom image"""
        result = runner.invoke(cli, ['update', '--image', 'img:tag'])
        assert result.exit_code == 0
        mock_installer.update.assert_called_once_with(image='img:tag')
=======
        """Test starting the container"""
        result = runner.invoke(start)
        assert result.exit_code == 0
        mock_installer.start_container.assert_called_once_with(port=None)

        mock_installer.start_container.reset_mock()
        mock_installer.start_container.side_effect = InstallerError("start fail")
        result = runner.invoke(start)
        assert result.exit_code == 1
        assert "start fail" in result.output

    def test_stop_command(self, runner, mock_installer):
        """Test stopping the container"""
        result = runner.invoke(stop, ["--remove"])
        assert result.exit_code == 0
        mock_installer.stop_container.assert_called_once_with(remove=True)

        mock_installer.stop_container.reset_mock()
        mock_installer.stop_container.side_effect = InstallerError("stop fail")
        result = runner.invoke(stop)
        assert result.exit_code == 1
        assert "stop fail" in result.output

    def test_update_command(self, runner, mock_installer):
        """Test updating the container"""
        result = runner.invoke(update, ["--image", "new:image"])
        assert result.exit_code == 0
        mock_installer.update.assert_called_once_with(image="new:image")

        mock_installer.update.reset_mock()
        mock_installer.update.side_effect = InstallerError("update fail")
        result = runner.invoke(update)
        assert result.exit_code == 1
        assert "update fail" in result.output
>>>>>>> a0b54be1
<|MERGE_RESOLUTION|>--- conflicted
+++ resolved
@@ -6,19 +6,7 @@
 import pytest
 from click.testing import CliRunner
 
-<<<<<<< HEAD
-from openwebui_installer.cli import (
-    cli,
-    install,
-    uninstall,
-    status,
-    start,
-    stop,
-    update,
-)
-=======
 from openwebui_installer.cli import cli, install, uninstall, status, start, stop, update
->>>>>>> a0b54be1
 from openwebui_installer.installer import InstallerError, SystemRequirementsError
 
 @pytest.fixture
@@ -248,30 +236,6 @@
         )
 
     def test_start_command(self, runner, mock_installer):
-<<<<<<< HEAD
-        """Test start command"""
-        result = runner.invoke(cli, ['start'])
-        assert result.exit_code == 0
-        mock_installer.start.assert_called_once()
-
-    def test_stop_command(self, runner, mock_installer):
-        """Test stop command"""
-        result = runner.invoke(cli, ['stop'])
-        assert result.exit_code == 0
-        mock_installer.stop.assert_called_once()
-
-    def test_update_command(self, runner, mock_installer):
-        """Test update command"""
-        result = runner.invoke(cli, ['update'])
-        assert result.exit_code == 0
-        mock_installer.update.assert_called_once_with(image=None)
-
-    def test_update_with_image(self, runner, mock_installer):
-        """Test update command with custom image"""
-        result = runner.invoke(cli, ['update', '--image', 'img:tag'])
-        assert result.exit_code == 0
-        mock_installer.update.assert_called_once_with(image='img:tag')
-=======
         """Test starting the container"""
         result = runner.invoke(start)
         assert result.exit_code == 0
@@ -305,5 +269,4 @@
         mock_installer.update.side_effect = InstallerError("update fail")
         result = runner.invoke(update)
         assert result.exit_code == 1
-        assert "update fail" in result.output
->>>>>>> a0b54be1
+        assert "update fail" in result.output