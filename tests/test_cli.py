"""
Tests for the CLI module
"""

from unittest.mock import MagicMock, patch, Mock

import pytest
from click.testing import CliRunner

from openwebui_installer.cli import (
    cli,
    install,
    uninstall,
    status,
    start,
    stop,
    restart,
    update,
    logs,
)
from openwebui_installer.installer import InstallerError, SystemRequirementsError


@pytest.fixture
def runner():
    """Create a CLI test runner."""
    return CliRunner()


@pytest.fixture
def mock_installer():
    """Mock installer instance as context manager."""
    with patch("openwebui_installer.cli.Installer") as mock_cls:
        installer = Mock()
        mock_cls.return_value.__enter__.return_value = installer
        mock_cls.return_value.__exit__.return_value = False
        yield installer


def test_version(runner):
    """Test version command."""
    result = runner.invoke(cli, ["--version"])
    assert result.exit_code == 0
    assert "version" in result.output.lower()


def test_install_success(runner, mock_installer):
    """Test successful installation."""
    result = runner.invoke(cli, ["install"])
    assert result.exit_code == 0
    mock_installer.install.assert_called_once_with(
        model="llama2", port=3000, force=False, image=None  # Added
    )


def test_install_with_options(runner, mock_installer):
    """Test installation with custom options."""
    result = runner.invoke(cli, ["install", "--model", "codellama", "--port", "8080", "--force"])
    assert result.exit_code == 0
    mock_installer.install.assert_called_once_with(
        model="codellama", port=8080, force=True, image=None  # Added
    )


def test_install_system_requirements_error(runner, mock_installer):
    """Test installation with system requirements error."""
    mock_installer.install.side_effect = SystemRequirementsError(
        "Docker service is not running. Start Docker Desktop and ensure the daemon is running."
    )
    result = runner.invoke(cli, ["install"])
    assert result.exit_code == 1
    assert "Docker service is not running" in result.output



def test_install_error(runner, mock_installer):
    """Test installation with general error."""
    mock_installer.install.side_effect = InstallerError("Installation failed")
    result = runner.invoke(cli, ["install"])
    assert result.exit_code == 1
    assert "Installation failed" in result.output


def test_uninstall_success(runner, mock_installer):
    """Test successful uninstallation."""
    result = runner.invoke(cli, ["uninstall"], input="y\n")
    assert result.exit_code == 0
    mock_installer.uninstall.assert_called_once()


def test_uninstall_abort(runner, mock_installer):
    """Test uninstallation abort."""
    result = runner.invoke(cli, ["uninstall"], input="n\n")
    assert result.exit_code == 0
    mock_installer.uninstall.assert_not_called()


def test_uninstall_error(runner, mock_installer):
    """Test uninstallation with error."""
    mock_installer.uninstall.side_effect = InstallerError("Uninstall failed")
    result = runner.invoke(cli, ["uninstall"], input="y\n")
    assert result.exit_code == 1
    assert "Uninstall failed" in result.output


def test_status_not_installed(runner, mock_installer):
    """Test status command when not installed."""
    mock_installer.get_status.return_value = {
        "installed": False,
        "version": None,
        "port": None,
        "model": None,
        "running": False,
    }
    result = runner.invoke(cli, ["status"])
    assert result.exit_code == 0
    assert "not installed" in result.output.lower()


def test_status_installed_not_running(runner, mock_installer):
    """Test status command when installed but not running."""
    mock_installer.get_status.return_value = {
        "installed": True,
        "version": "0.1.0",
        "port": 3000,
        "model": "llama2",
        "running": False,
    }
    result = runner.invoke(cli, ["status"])
    assert result.exit_code == 0
    assert "installed" in result.output.lower()
    assert "stopped" in result.output.lower()


def test_status_installed_and_running(runner, mock_installer):
    """Test status command when installed and running."""
    mock_installer.get_status.return_value = {
        "installed": True,
        "version": "0.1.0",
        "port": 3000,
        "model": "llama2",
        "running": True,
    }
    result = runner.invoke(cli, ["status"])
    assert result.exit_code == 0
    assert "installed" in result.output.lower()
    assert "running" in result.output.lower()


def test_status_error(runner, mock_installer):
    """Test status command with error."""
    mock_installer.get_status.side_effect = InstallerError("Status check failed")
    result = runner.invoke(cli, ["status"])
    assert result.exit_code == 1
    assert "Status check failed" in result.output


class TestCLI:
    def test_install_command(self, runner, mock_installer):
        """Test install command"""
        # Test successful installation
        result = runner.invoke(install)
        assert result.exit_code == 0
        assert "Installation complete!" in result.output

        # mock_installer._check_system_requirements.assert_called_once() # This is an internal call of the real Installer.install, not directly by CLI
        mock_installer.install.assert_called_once()

        # Test installation failure
        mock_installer.install.side_effect = InstallerError("Installation failed")
        result = runner.invoke(install)
        assert result.exit_code == 1
        assert "Error: Installation failed" in result.output

    def test_uninstall_command(self, runner, mock_installer):
        """Test uninstall command"""
        # Test successful uninstallation
        result = runner.invoke(uninstall, input="y\n")  # Added input
        assert result.exit_code == 0
        assert "Uninstallation complete!" in result.output

        mock_installer.uninstall.assert_called_once()  # Changed from cleanup

        # Test uninstallation failure
        mock_installer.uninstall.reset_mock()  # Reset mock
        mock_installer.uninstall.side_effect = InstallerError("Uninstallation failed")
        result = runner.invoke(uninstall, input="y\n")  # Added input
        assert result.exit_code == 1
        assert "Error: Uninstallation failed" in result.output

    def test_status_command(self, runner, mock_installer):
        """Test status command"""
        # Test when Open WebUI is running
        mock_installer.get_status.return_value = {  # Use get_status
            "installed": True,
            "version": "0.1.0",
            "port": 3000,
            "model": "test",
            "running": True,
        }
        result = runner.invoke(status)
        assert result.exit_code == 0
        assert "Open WebUI is installed" in result.output
        assert "Status: Running" in result.output

        # Test when Open WebUI is not running
        mock_installer.get_status.return_value = {  # Use get_status
            "installed": True,
            "version": "0.1.0",
            "port": 3000,
            "model": "test",
            "running": False,
        }
        result = runner.invoke(status)
        assert result.exit_code == 0
        assert "Open WebUI is installed" in result.output
        assert "Status: Stopped" in result.output

        # Test status check failure
        mock_installer.get_status.side_effect = InstallerError(
            "Status check failed"
        )  # Use get_status
        result = runner.invoke(status)
        assert result.exit_code == 1
        assert "Error: Status check failed" in result.output

    def test_version_option(self, runner):
        """Test --version option"""
        from openwebui_installer import __version__  # Import to use in test

        result = runner.invoke(cli, ["--version"])
        assert result.exit_code == 0
        assert f"cli, version {__version__}" in result.output  # New

    def test_help_option(self, runner):
        """Test --help option"""
        result = runner.invoke(cli, ["--help"])
        assert result.exit_code == 0
        assert "Usage:" in result.output
        assert "Options:" in result.output

    def test_install_with_port_option(self, runner, mock_installer):
        """Test install command with custom port"""
        result = runner.invoke(install, ["--port", "3001"])
        assert result.exit_code == 0

        mock_installer.install.assert_called_once_with(
            model="llama2",  # Default from CLI
            port=3001,  # Provided in test
            force=False,  # Default from CLI
            image=None,  # Added
        )

    def test_install_with_image_option(self, runner, mock_installer):
        """Test install command with custom image"""
        result = runner.invoke(install, ["--image", "custom/image:tag"])
        assert result.exit_code == 0

        mock_installer.install.assert_called_once_with(
            model="llama2",  # Default from CLI
            port=3000,  # Default from CLI
            force=False,  # Default from CLI
            image="custom/image:tag",  # Provided in test
        )

<<<<<<< HEAD
    def test_start_command(self, runner, mock_installer):
        result = runner.invoke(start)
        assert result.exit_code == 0
        mock_installer.start.assert_called_once()

    def test_stop_command(self, runner, mock_installer):
        result = runner.invoke(stop)
        assert result.exit_code == 0
        mock_installer.stop.assert_called_once()

    def test_restart_command(self, runner, mock_installer):
        result = runner.invoke(restart)
        assert result.exit_code == 0
        mock_installer.restart.assert_called_once()

    def test_update_command(self, runner, mock_installer):
        result = runner.invoke(update, ["--image", "test:image"])
        assert result.exit_code == 0
        mock_installer.update.assert_called_once_with(image="test:image")

    def test_logs_command(self, runner, mock_installer):
        mock_installer.logs.return_value = "log output"
        result = runner.invoke(logs)
        assert result.exit_code == 0
        mock_installer.logs.assert_called_once_with(tail=100)
=======
    def test_verbose_flag(self, runner):
        """Installer receives verbose flag when provided"""
        with patch("openwebui_installer.cli.Installer") as mock_cls:
            instance = Mock()
            mock_cls.return_value = instance
            result = runner.invoke(cli, ["--verbose", "install"])
            assert result.exit_code == 0
            mock_cls.assert_called_with(verbose=True)
>>>>>>> c4a5f85d
<|MERGE_RESOLUTION|>--- conflicted
+++ resolved
@@ -7,17 +7,7 @@
 import pytest
 from click.testing import CliRunner
 
-from openwebui_installer.cli import (
-    cli,
-    install,
-    uninstall,
-    status,
-    start,
-    stop,
-    restart,
-    update,
-    logs,
-)
+from openwebui_installer.cli import cli, install, uninstall, status
 from openwebui_installer.installer import InstallerError, SystemRequirementsError
 
 
@@ -29,11 +19,10 @@
 
 @pytest.fixture
 def mock_installer():
-    """Mock installer instance as context manager."""
-    with patch("openwebui_installer.cli.Installer") as mock_cls:
+    """Mock installer instance."""
+    with patch("openwebui_installer.cli.Installer") as mock:
         installer = Mock()
-        mock_cls.return_value.__enter__.return_value = installer
-        mock_cls.return_value.__exit__.return_value = False
+        mock.return_value = installer
         yield installer
 
 
@@ -70,7 +59,6 @@
     result = runner.invoke(cli, ["install"])
     assert result.exit_code == 1
     assert "Docker service is not running" in result.output
-
 
 
 def test_install_error(runner, mock_installer):
@@ -263,33 +251,6 @@
             image="custom/image:tag",  # Provided in test
         )
 
-<<<<<<< HEAD
-    def test_start_command(self, runner, mock_installer):
-        result = runner.invoke(start)
-        assert result.exit_code == 0
-        mock_installer.start.assert_called_once()
-
-    def test_stop_command(self, runner, mock_installer):
-        result = runner.invoke(stop)
-        assert result.exit_code == 0
-        mock_installer.stop.assert_called_once()
-
-    def test_restart_command(self, runner, mock_installer):
-        result = runner.invoke(restart)
-        assert result.exit_code == 0
-        mock_installer.restart.assert_called_once()
-
-    def test_update_command(self, runner, mock_installer):
-        result = runner.invoke(update, ["--image", "test:image"])
-        assert result.exit_code == 0
-        mock_installer.update.assert_called_once_with(image="test:image")
-
-    def test_logs_command(self, runner, mock_installer):
-        mock_installer.logs.return_value = "log output"
-        result = runner.invoke(logs)
-        assert result.exit_code == 0
-        mock_installer.logs.assert_called_once_with(tail=100)
-=======
     def test_verbose_flag(self, runner):
         """Installer receives verbose flag when provided"""
         with patch("openwebui_installer.cli.Installer") as mock_cls:
@@ -297,5 +258,4 @@
             mock_cls.return_value = instance
             result = runner.invoke(cli, ["--verbose", "install"])
             assert result.exit_code == 0
-            mock_cls.assert_called_with(verbose=True)
->>>>>>> c4a5f85d
+            mock_cls.assert_called_with(verbose=True)