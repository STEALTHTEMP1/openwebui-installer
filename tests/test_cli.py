"""
Tests for the CLI module
"""
from unittest.mock import MagicMock, patch, Mock

import pytest
from click.testing import CliRunner

<<<<<<< HEAD
from openwebui_installer.cli import cli, install, uninstall, status, start, stop, update
=======
from openwebui_installer.cli import cli, install, uninstall, status, start, stop, restart
>>>>>>> 0fa05cb9
from openwebui_installer.installer import InstallerError, SystemRequirementsError

@pytest.fixture
def runner():
    """Create a CLI test runner."""
    return CliRunner()

@pytest.fixture
def mock_installer():
    """Mock installer instance."""
    with patch("openwebui_installer.cli.Installer") as mock:
        installer = Mock()
        mock.return_value = installer
        yield installer

def test_version(runner):
    """Test version command."""
    result = runner.invoke(cli, ["--version"])
    assert result.exit_code == 0
    assert "version" in result.output.lower()

def test_install_success(runner, mock_installer):
    """Test successful installation."""
    result = runner.invoke(cli, ["install"])
    assert result.exit_code == 0
    mock_installer.install.assert_called_once_with(
        model="llama2",
        port=3000,
        force=False,
        image=None  # Added
    )

def test_install_with_options(runner, mock_installer):
    """Test installation with custom options."""
    result = runner.invoke(cli, [
        "install",
        "--model", "codellama",
        "--port", "8080",
        "--force"
    ])
    assert result.exit_code == 0
    mock_installer.install.assert_called_once_with(
        model="codellama",
        port=8080,
        force=True,
        image=None  # Added
    )

def test_install_system_requirements_error(runner, mock_installer):
    """Test installation with system requirements error."""
    mock_installer.install.side_effect = SystemRequirementsError("Docker not running")
    result = runner.invoke(cli, ["install"])
    assert result.exit_code == 1
    assert "Docker not running" in result.output

def test_install_error(runner, mock_installer):
    """Test installation with general error."""
    mock_installer.install.side_effect = InstallerError("Installation failed")
    result = runner.invoke(cli, ["install"])
    assert result.exit_code == 1
    assert "Installation failed" in result.output

def test_uninstall_success(runner, mock_installer):
    """Test successful uninstallation."""
    result = runner.invoke(cli, ["uninstall"], input="y\n")
    assert result.exit_code == 0
    mock_installer.uninstall.assert_called_once()

def test_uninstall_abort(runner, mock_installer):
    """Test uninstallation abort."""
    result = runner.invoke(cli, ["uninstall"], input="n\n")
    assert result.exit_code == 0
    mock_installer.uninstall.assert_not_called()

def test_uninstall_error(runner, mock_installer):
    """Test uninstallation with error."""
    mock_installer.uninstall.side_effect = InstallerError("Uninstall failed")
    result = runner.invoke(cli, ["uninstall"], input="y\n")
    assert result.exit_code == 1
    assert "Uninstall failed" in result.output

def test_status_not_installed(runner, mock_installer):
    """Test status command when not installed."""
    mock_installer.get_status.return_value = {
        "installed": False,
        "version": None,
        "port": None,
        "model": None,
        "running": False,
    }
    result = runner.invoke(cli, ["status"])
    assert result.exit_code == 0
    assert "not installed" in result.output.lower()

def test_status_installed_not_running(runner, mock_installer):
    """Test status command when installed but not running."""
    mock_installer.get_status.return_value = {
        "installed": True,
        "version": "0.1.0",
        "port": 3000,
        "model": "llama2",
        "running": False,
    }
    result = runner.invoke(cli, ["status"])
    assert result.exit_code == 0
    assert "installed" in result.output.lower()
    assert "stopped" in result.output.lower()

def test_status_installed_and_running(runner, mock_installer):
    """Test status command when installed and running."""
    mock_installer.get_status.return_value = {
        "installed": True,
        "version": "0.1.0",
        "port": 3000,
        "model": "llama2",
        "running": True,
    }
    result = runner.invoke(cli, ["status"])
    assert result.exit_code == 0
    assert "installed" in result.output.lower()
    assert "running" in result.output.lower()

def test_status_error(runner, mock_installer):
    """Test status command with error."""
    mock_installer.get_status.side_effect = InstallerError("Status check failed")
    result = runner.invoke(cli, ["status"])
    assert result.exit_code == 1
    assert "Status check failed" in result.output

class TestCLI:
    def test_install_command(self, runner, mock_installer):
        """Test install command"""
        # Test successful installation
        result = runner.invoke(install)
        assert result.exit_code == 0
        assert "Installation complete!" in result.output
        
        # mock_installer._check_system_requirements.assert_called_once() # This is an internal call of the real Installer.install, not directly by CLI
        mock_installer.install.assert_called_once()
        
        # Test installation failure
        mock_installer.install.side_effect = InstallerError("Installation failed")
        result = runner.invoke(install)
        assert result.exit_code == 1
        assert "Error: Installation failed" in result.output
        
    def test_uninstall_command(self, runner, mock_installer):
        """Test uninstall command"""
        # Test successful uninstallation
        result = runner.invoke(uninstall, input="y\n") # Added input
        assert result.exit_code == 0
        assert "Uninstallation complete!" in result.output
        
        mock_installer.uninstall.assert_called_once() # Changed from cleanup
        
        # Test uninstallation failure
        mock_installer.uninstall.reset_mock() # Reset mock
        mock_installer.uninstall.side_effect = InstallerError("Uninstallation failed")
        result = runner.invoke(uninstall, input="y\n") # Added input
        assert result.exit_code == 1
        assert "Error: Uninstallation failed" in result.output
        
    def test_status_command(self, runner, mock_installer):
        """Test status command"""
        # Test when Open WebUI is running
        mock_installer.get_status.return_value = { # Use get_status
            "installed": True, "version": "0.1.0", "port": 3000,
            "model": "test", "running": True
        }
        result = runner.invoke(status)
        assert result.exit_code == 0
        assert "Open WebUI is installed" in result.output
        assert "Status: Running" in result.output

        # Test when Open WebUI is not running
        mock_installer.get_status.return_value = { # Use get_status
            "installed": True, "version": "0.1.0", "port": 3000,
            "model": "test", "running": False
        }
        result = runner.invoke(status)
        assert result.exit_code == 0
        assert "Open WebUI is installed" in result.output
        assert "Status: Stopped" in result.output

        # Test status check failure
        mock_installer.get_status.side_effect = InstallerError("Status check failed") # Use get_status
        result = runner.invoke(status)
        assert result.exit_code == 1
        assert "Error: Status check failed" in result.output
        
    def test_version_option(self, runner):
        """Test --version option"""
        from openwebui_installer import __version__ # Import to use in test
        result = runner.invoke(cli, ['--version'])
        assert result.exit_code == 0
        assert f"cli, version {__version__}" in result.output # New
        
    def test_help_option(self, runner):
        """Test --help option"""
        result = runner.invoke(cli, ['--help'])
        assert result.exit_code == 0
        assert 'Usage:' in result.output
        assert 'Options:' in result.output
        
    def test_install_with_port_option(self, runner, mock_installer):
        """Test install command with custom port"""
        result = runner.invoke(install, ['--port', '3001'])
        assert result.exit_code == 0
        
        mock_installer.install.assert_called_once_with(
            model='llama2', # Default from CLI
            port=3001,      # Provided in test
            force=False,    # Default from CLI
            image=None      # Added
        )
        
    def test_install_with_image_option(self, runner, mock_installer):
        """Test install command with custom image"""
        result = runner.invoke(install, ['--image', 'custom/image:tag'])
        assert result.exit_code == 0
        
        mock_installer.install.assert_called_once_with(
            model='llama2',      # Default from CLI
            port=3000,         # Default from CLI
            force=False,       # Default from CLI
            image='custom/image:tag' # Provided in test
        )

    def test_start_command(self, runner, mock_installer):
<<<<<<< HEAD
        """Test starting the container"""
        result = runner.invoke(start)
        assert result.exit_code == 0
        mock_installer.start_container.assert_called_once_with(port=None)

        mock_installer.start_container.reset_mock()
        mock_installer.start_container.side_effect = InstallerError("start fail")
        result = runner.invoke(start)
        assert result.exit_code == 1
        assert "start fail" in result.output

    def test_stop_command(self, runner, mock_installer):
        """Test stopping the container"""
        result = runner.invoke(stop, ["--remove"])
        assert result.exit_code == 0
        mock_installer.stop_container.assert_called_once_with(remove=True)

        mock_installer.stop_container.reset_mock()
        mock_installer.stop_container.side_effect = InstallerError("stop fail")
        result = runner.invoke(stop)
        assert result.exit_code == 1
        assert "stop fail" in result.output

    def test_update_command(self, runner, mock_installer):
        """Test updating the container"""
        result = runner.invoke(update, ["--image", "new:image"])
        assert result.exit_code == 0
        mock_installer.update.assert_called_once_with(image="new:image")

        mock_installer.update.reset_mock()
        mock_installer.update.side_effect = InstallerError("update fail")
        result = runner.invoke(update)
        assert result.exit_code == 1
        assert "update fail" in result.output
=======
        """Test start command"""
        result = runner.invoke(start)
        assert result.exit_code == 0
        mock_installer.start.assert_called_once()

        mock_installer.start.reset_mock()
        mock_installer.start.side_effect = InstallerError('start failed')
        result = runner.invoke(start)
        assert result.exit_code == 1
        assert 'start failed' in result.output

    def test_stop_command(self, runner, mock_installer):
        """Test stop command"""
        result = runner.invoke(stop)
        assert result.exit_code == 0
        mock_installer.stop.assert_called_once()

        mock_installer.stop.reset_mock()
        mock_installer.stop.side_effect = InstallerError('stop failed')
        result = runner.invoke(stop)
        assert result.exit_code == 1
        assert 'stop failed' in result.output

    def test_restart_command(self, runner, mock_installer):
        """Test restart command"""
        result = runner.invoke(restart)
        assert result.exit_code == 0
        mock_installer.restart.assert_called_once()

        mock_installer.restart.reset_mock()
        mock_installer.restart.side_effect = InstallerError('restart failed')
        result = runner.invoke(restart)
        assert result.exit_code == 1
        assert 'restart failed' in result.output
>>>>>>> 0fa05cb9
<|MERGE_RESOLUTION|>--- conflicted
+++ resolved
@@ -6,11 +6,7 @@
 import pytest
 from click.testing import CliRunner
 
-<<<<<<< HEAD
-from openwebui_installer.cli import cli, install, uninstall, status, start, stop, update
-=======
 from openwebui_installer.cli import cli, install, uninstall, status, start, stop, restart
->>>>>>> 0fa05cb9
 from openwebui_installer.installer import InstallerError, SystemRequirementsError
 
 @pytest.fixture
@@ -240,42 +236,6 @@
         )
 
     def test_start_command(self, runner, mock_installer):
-<<<<<<< HEAD
-        """Test starting the container"""
-        result = runner.invoke(start)
-        assert result.exit_code == 0
-        mock_installer.start_container.assert_called_once_with(port=None)
-
-        mock_installer.start_container.reset_mock()
-        mock_installer.start_container.side_effect = InstallerError("start fail")
-        result = runner.invoke(start)
-        assert result.exit_code == 1
-        assert "start fail" in result.output
-
-    def test_stop_command(self, runner, mock_installer):
-        """Test stopping the container"""
-        result = runner.invoke(stop, ["--remove"])
-        assert result.exit_code == 0
-        mock_installer.stop_container.assert_called_once_with(remove=True)
-
-        mock_installer.stop_container.reset_mock()
-        mock_installer.stop_container.side_effect = InstallerError("stop fail")
-        result = runner.invoke(stop)
-        assert result.exit_code == 1
-        assert "stop fail" in result.output
-
-    def test_update_command(self, runner, mock_installer):
-        """Test updating the container"""
-        result = runner.invoke(update, ["--image", "new:image"])
-        assert result.exit_code == 0
-        mock_installer.update.assert_called_once_with(image="new:image")
-
-        mock_installer.update.reset_mock()
-        mock_installer.update.side_effect = InstallerError("update fail")
-        result = runner.invoke(update)
-        assert result.exit_code == 1
-        assert "update fail" in result.output
-=======
         """Test start command"""
         result = runner.invoke(start)
         assert result.exit_code == 0
@@ -309,5 +269,4 @@
         mock_installer.restart.side_effect = InstallerError('restart failed')
         result = runner.invoke(restart)
         assert result.exit_code == 1
-        assert 'restart failed' in result.output
->>>>>>> 0fa05cb9
+        assert 'restart failed' in result.output