"""
Tests for the installer module
"""

import json
import os
import platform
import shutil
import subprocess
from unittest.mock import MagicMock, mock_open

import docker
import pytest
<<<<<<< HEAD

=======
>>>>>>> 4c191cbd
from openwebui_installer.installer import Installer, InstallerError, SystemRequirementsError


@pytest.fixture
def installer(tmp_path, mocker):  # Added mocker
    """Fixture to create a test installer instance with a mocked config directory."""
    config_dir = tmp_path / "openwebui"
    config_dir.mkdir()

    # Patch docker.from_env() before Installer is instantiated
    mock_docker_client = MagicMock()
    mocker.patch("docker.from_env", return_value=mock_docker_client)

    installer_instance = Installer()
    installer_instance.config_dir = str(config_dir)
    # Ensure the mock was effective
    assert installer_instance.docker_client == mock_docker_client
    return installer_instance


class TestInstallerSuite:
    """A comprehensive and corrected test suite for the Installer class."""

    def test_check_system_requirements_success(self, installer, mocker):
        """Test that system requirements check passes on macOS with Docker and Ollama running."""
        mocker.patch("platform.system", return_value="Darwin")
        mocker.patch("sys.version_info", (3, 9, 0))
        installer.docker_client.ping.return_value = True
        mock_requests_get = mocker.patch("requests.get")
        mock_requests_get.return_value.status_code = 200

        # This should not raise any exception
        installer._check_system_requirements()

    def test_check_system_requirements_wrong_os(self, installer, mocker):
        """Test that system requirements check fails on a non-macOS system."""
        mocker.patch("platform.system", return_value="Linux")
        with pytest.raises(SystemRequirementsError, match="This installer only supports macOS"):
            installer._check_system_requirements()

    def test_check_system_requirements_wrong_python(self, installer, mocker):
        """Test that system requirements check fails on an old Python version."""
        mocker.patch("platform.system", return_value="Darwin")
        mocker.patch("sys.version_info", (3, 8, 0))
        with pytest.raises(SystemRequirementsError, match="Python 3.9 or higher is required"):
            installer._check_system_requirements()

    def test_check_system_requirements_docker_not_running(self, installer, mocker):
        """Test that system requirements check fails if Docker is not running."""
        mocker.patch("platform.system", return_value="Darwin")
        mocker.patch("sys.version_info", (3, 9, 0))
        installer.docker_client.ping.side_effect = Exception("Docker not running")

        with pytest.raises(SystemRequirementsError, match="Docker is not running or not installed"):
            installer._check_system_requirements()

    def test_check_system_requirements_ollama_not_running(self, installer, mocker):
        """Test that system requirements check fails if Ollama is not running."""
        mocker.patch("platform.system", return_value="Darwin")
        mocker.patch("sys.version_info", (3, 9, 0))
        installer.docker_client.ping.return_value = True
        mock_requests_get = mocker.patch("requests.get")
        mock_requests_get.side_effect = Exception("Connection failed")

        with pytest.raises(SystemRequirementsError, match="Ollama is not installed or not running"):
            installer._check_system_requirements()

    def test_install_full_run_success(self, installer, mocker):
        """Test a complete, successful installation run from a clean state."""
        mocker.patch.object(installer, "_check_system_requirements")
        mocker.patch.object(installer, "get_status", return_value={"installed": False})
<<<<<<< HEAD
        mocker.patch.object(installer, "_pull_webui_image")
        mocker.patch.object(installer, "_pull_ollama_model")
        mocker.patch.object(installer, "_create_launch_script")
        mock_write_config = mocker.patch.object(installer, "_write_config")
        mocker.patch.object(installer, "_stop_existing_container")
        mocker.patch.object(installer, "_start_container")
=======
        mock_open_patch = mocker.patch("builtins.open", mock_open())
        mocker.patch("os.makedirs")
        mock_json_dump = mocker.patch("json.dump")
        mock_subprocess_run = mocker.patch("subprocess.run")
        mocker.patch("os.chmod")
>>>>>>> 4c191cbd

        installer.install(model="test-model", port=1234, force=False)

        installer._check_system_requirements.assert_called_once()
<<<<<<< HEAD
        installer._pull_webui_image.assert_called_once_with(installer.webui_image)
        installer._pull_ollama_model.assert_called_once_with("test-model")
        installer._create_launch_script.assert_called_once_with(1234, installer.webui_image)
        mock_write_config.assert_called_once_with("test-model", 1234, installer.webui_image)
=======
        installer.docker_client.images.pull.assert_called_with(installer.webui_image)
        mock_subprocess_run.assert_called_with(
            ["ollama", "pull", "test-model"], check=True, timeout=300
        )
        assert mock_json_dump.call_args[0][0]["port"] == 1234
        assert mock_json_dump.call_args[0][0]["model"] == "test-model"
>>>>>>> 4c191cbd

    def test_install_with_custom_image(self, installer, mocker):
        """Test installation with a custom Docker image."""
        mocker.patch.object(installer, "_check_system_requirements")
        mocker.patch.object(installer, "get_status", return_value={"installed": False})
<<<<<<< HEAD
        mocker.patch.object(installer, "_pull_webui_image")
        mocker.patch.object(installer, "_pull_ollama_model")
        mocker.patch.object(installer, "_create_launch_script")
        mock_write_config = mocker.patch.object(installer, "_write_config")
        mocker.patch.object(installer, "_stop_existing_container")
        mocker.patch.object(installer, "_start_container")
=======
        mock_open_patch = mocker.patch("builtins.open", mock_open())
        mocker.patch("os.makedirs")
        mock_json_dump = mocker.patch("json.dump")
        mock_subprocess_run = mocker.patch("subprocess.run")
        mocker.patch("os.chmod")
>>>>>>> 4c191cbd

        custom_image = "custom/open-webui:latest"
        installer.install(model="test-model", port=1234, force=False, image=custom_image)

<<<<<<< HEAD
        installer._pull_webui_image.assert_called_once_with(custom_image)
        args = mock_write_config.call_args[0]
        assert args[0] == "test-model"
        assert args[2] == custom_image
=======
        installer.docker_client.images.pull.assert_called_with(custom_image)
        # Check that custom image is stored in config
        config_data = mock_json_dump.call_args[0][0]
        assert config_data["image"] == custom_image

    def test_log_file_created_on_install(self, installer, mocker):
        """Ensure log file is created during install."""
        mocker.patch.object(installer, "_check_system_requirements")
        mocker.patch.object(installer, "get_status", return_value={"installed": False})
        mocker.patch("subprocess.run")
        mocker.patch("os.chmod")
        mocker.patch("json.dump")

        installer.docker_client.images.pull.return_value = None
        installer.install(model="test", port=1234)

        assert os.path.exists(installer.log_file)
>>>>>>> 4c191cbd

    def test_install_stops_if_already_installed_without_force(self, installer, mocker):
        """Test that installation stops if already installed and force=False."""
        mocker.patch.object(installer, "get_status", return_value={"installed": True})
        with pytest.raises(
            InstallerError, match="Open WebUI is already installed. Use --force to reinstall."
        ):
            installer.install(force=False)

    def test_uninstall_success(self, installer, mocker):
        """Test a successful uninstall removes container, volume, and config directory."""
        mock_rmtree = mocker.patch("shutil.rmtree")
        mocker.patch("os.path.exists", return_value=True)

        mock_container = MagicMock()
        mock_volume = MagicMock()

        installer.docker_client.containers.get.return_value = mock_container
        installer.docker_client.volumes.get.return_value = mock_volume

        installer.uninstall()

        mock_container.stop.assert_called_once()
        mock_container.remove.assert_called_once()
        mock_volume.remove.assert_called_once()
        mock_rmtree.assert_called_with(installer.config_dir)

    def test_log_file_created_on_uninstall(self, installer, mocker):
        """Ensure log file exists after uninstall."""
        log_dir = os.path.join(installer.config_dir, "logs")
        os.makedirs(log_dir, exist_ok=True)
        mocker.patch("os.path.exists", return_value=True)
        mocker.patch("shutil.rmtree")
        installer.docker_client.containers.get.side_effect = docker.errors.NotFound("n")
        installer.docker_client.volumes.get.side_effect = docker.errors.NotFound("n")

        installer.uninstall()
        assert os.path.exists(installer.log_file)

    def test_uninstall_container_and_volume_not_found(self, installer, mocker):
        """Test uninstall when container and volume don't exist."""
        mock_rmtree = mocker.patch("shutil.rmtree")
        mocker.patch("os.path.exists", return_value=True)

        installer.docker_client.containers.get.side_effect = docker.errors.NotFound("not found")
        installer.docker_client.volumes.get.side_effect = docker.errors.NotFound("not found")

        # Should not raise an exception
        installer.uninstall()
        mock_rmtree.assert_called_with(installer.config_dir)

    def test_get_status_not_installed(self, installer, mocker):
        """Test get_status correctly reports not installed when config dir is missing."""
        mocker.patch("os.path.exists", return_value=False)
        status = installer.get_status()
        assert not status["installed"]

    def test_get_status_installed_and_running(self, installer, mocker):
        """Test get_status reports correctly when installed and the container is running."""
        mock_file_content = '{"version": "1.0", "port": 8080, "model": "test-model"}'
        mocker.patch("builtins.open", mock_open(read_data=mock_file_content))
        mocker.patch("os.path.exists", return_value=True)

        mock_container = MagicMock()
        mock_container.status = "running"
        installer.docker_client.containers.get.return_value = mock_container

        status = installer.get_status()

        assert status["installed"]
        assert status["running"]
        assert status["version"] == "1.0"

    def test_get_status_installed_not_running(self, installer, mocker):
        """Test get_status reports correctly when installed but the container is not running."""
        mock_file_content = '{"version": "1.0", "port": 8080, "model": "test-model"}'
        mocker.patch("builtins.open", mock_open(read_data=mock_file_content))
        mocker.patch("os.path.exists", return_value=True)

        installer.docker_client.containers.get.side_effect = docker.errors.NotFound("not found")

        status = installer.get_status()
        assert status["installed"]
        assert not status["running"]

    def test_ensure_config_dir(self, installer, mocker):
        """Test that config directory is created."""
        mock_makedirs = mocker.patch("os.makedirs")
        installer._ensure_config_dir()
        mock_makedirs.assert_called_once_with(installer.config_dir, exist_ok=True)

    def test_pull_open_webui_failure(self, installer, mocker):
        """Test error handling when pulling the webui image fails during install."""
        mocker.patch.object(installer, "get_status", return_value={"installed": False})
        mocker.patch.object(
            installer, "_check_system_requirements"
        )  # Mock to prevent its execution
        # installer.docker_client is already a MagicMock from the fixture.
        mock_fail = mocker.patch.object(
            installer,
            "_pull_webui_image",
            side_effect=InstallerError("Failed to pull Open WebUI Docker image: pull failed"),
        )

        with pytest.raises(
            InstallerError, match="Failed to pull Open WebUI Docker image: pull failed"
        ):
            installer.install(force=False)

<<<<<<< HEAD
        mock_fail.assert_called_once_with(installer.webui_image)
=======
        with pytest.raises(
            InstallerError, match="Failed to pull Open WebUI Docker image: pull failed"
        ):
            installer.install(force=False)  # Call install, which contains the pull logic
>>>>>>> 4c191cbd

    # def test_start_open_webui(self, installer, mocker):
    #     """Test starting Open WebUI container."""
    #     mock_docker_client = mocker.patch('docker.from_env').return_value
    #     container = MagicMock()
    #     mock_docker_client.containers.run.return_value = container

    #     installer.start_open_webui(port=3000)

    #     mock_docker_client.containers.run.assert_called_with(
    #         installer.webui_image,
    #         name='open-webui',
    #         ports={'3000/tcp': 3000},
    #         environment=['OLLAMA_API_BASE_URL=http://host.docker.internal:11434/api'],
    #         volumes={f'{installer.config_dir}/data': {'bind': '/app/backend/data', 'mode': 'rw'}},
    #         detach=True,
    #         restart_policy={"Name": "unless-stopped"}
    #     )

    def test_pull_ollama_model_failure(self, installer, mocker):
        """Test error handling when pulling an Ollama model fails during install."""
        model_name = "test-model"
        mocker.patch.object(installer, "get_status", return_value={"installed": False})
        mocker.patch.object(installer, "_check_system_requirements")
        # Mock the docker image pull to prevent it from running
        mocker.patch.object(installer, "_pull_webui_image")

<<<<<<< HEAD
        mock_fail = mocker.patch.object(
            installer,
            "_pull_ollama_model",
            side_effect=InstallerError(f"Failed to pull Ollama model {model_name}"),
=======
        # Mock subprocess.run to fail for the ollama pull
        mock_subprocess_run = mocker.patch("subprocess.run")
        mock_subprocess_run.side_effect = subprocess.CalledProcessError(
            1, ["ollama", "pull", model_name]
>>>>>>> 4c191cbd
        )

        with pytest.raises(InstallerError, match=f"Failed to pull Ollama model {model_name}"):
            installer.install(model=model_name, force=False)

<<<<<<< HEAD
        mock_fail.assert_called_once_with(model_name)
=======
        # Ensure subprocess.run was called with the correct model
        mock_subprocess_run.assert_called_with(
            ["ollama", "pull", model_name], check=True, timeout=300
        )
>>>>>>> 4c191cbd

    def test_stop_open_webui(self, installer, mocker):  # Renaming to reflect what it does
        """Test that uninstall stops and removes the container."""
        # installer.docker_client is already a MagicMock from the fixture
        mock_container = MagicMock(name="mock_container")
        installer.docker_client.containers.get.return_value = mock_container

        # Mock other parts of uninstall to isolate container stopping
        mocker.patch("shutil.rmtree")
        mocker.patch("os.path.exists", return_value=True)  # Assume config dir exists
        installer.docker_client.volumes.get.return_value = MagicMock(name="mock_volume")

        installer.uninstall()

        installer.docker_client.containers.get.assert_called_once_with("open-webui")
        mock_container.stop.assert_called_once()
        mock_container.remove.assert_called_once()

    def test_start_method(self, installer, mocker):
        """Test starting the container."""
        mock_container = MagicMock()
        installer.docker_client.containers.get.return_value = mock_container

        installer.start()

        installer.docker_client.containers.get.assert_called_once_with("open-webui")
        mock_container.start.assert_called_once()

    def test_start_container_missing(self, installer, mocker):
        """Ensure start raises error if container is missing."""
        installer.docker_client.containers.get.side_effect = docker.errors.NotFound("not found")
        with pytest.raises(InstallerError):
            installer.start()

    def test_stop_method(self, installer, mocker):
        """Test stopping the container."""
        mock_container = MagicMock()
        installer.docker_client.containers.get.return_value = mock_container

        installer.stop()

        installer.docker_client.containers.get.assert_called_once_with("open-webui")
        mock_container.stop.assert_called_once()

    def test_update_method(self, installer, mocker):
        """Test update uses install with force."""
        status = {"installed": True, "port": 3000, "model": "llama2", "image": "img"}
        mocker.patch.object(installer, "get_status", return_value=status)
        mock_install = mocker.patch.object(installer, "install")

        installer.update()

        mock_install.assert_called_once_with(model="llama2", port=3000, force=True, image="img")

    # def test_is_open_webui_running(self, installer, mocker):
    #     """Test checking if open webui is running."""
    #     # installer.docker_client is already a MagicMock

    #     # Setup for "installed" state
    #     mock_file_content = '{"version": "1.0", "port": 8080, "model": "test-model"}'
    #     mocker.patch('builtins.open', mock_open(read_data=mock_file_content))
    #     mocker.patch('os.path.exists', return_value=True) # For config_file

    #     # Case 1: Container is running
    #     mock_container_running = MagicMock(name="mock_container_running")
    #     mock_container_running.status = "running"
    #     installer.docker_client.containers.get.return_value = mock_container_running

    #     status_running = installer.get_status()
    #     assert status_running["running"] is True
    #     installer.docker_client.containers.get.assert_called_with("open-webui")

    #     # Case 2: Container is not found (thus not running)
    #     installer.docker_client.containers.get.side_effect = docker.errors.NotFound("not found")
    #     status_not_running = installer.get_status()
    #     assert status_not_running["running"] is False

    # def test_cleanup(self, installer, mocker):
    #     """Test cleanup."""
    #     # This test is redundant with test_uninstall_success, as uninstall() performs all these cleanup steps.
    #     # installer.docker_client is already a MagicMock from the fixture
    #     mock_container = MagicMock()
    #     mock_volume = MagicMock()
    #     installer.docker_client.containers.get.return_value = mock_container
    #     installer.docker_client.volumes.get.return_value = mock_volume
    #     mock_rmtree = mocker.patch('shutil.rmtree')
    #     mocker.patch('os.path.exists', return_value=True) # For self.config_dir

    #     installer.uninstall() # Calling uninstall() as it should do the cleanup

    #     mock_container.stop.assert_called_once()
    #     mock_container.remove.assert_called_once()
    #     mock_volume.remove.assert_called_once()
    #     mock_rmtree.assert_called_with(installer.config_dir)

    # def test_check_docker_installed(self, installer, mocker):
    #     """Test Docker installation check."""
    #     # This functionality is part of _check_system_requirements and tested by
    #     # test_check_system_requirements_docker_not_running, which expects an exception.
    #     # To make this test pass as is, a new public method returning bool would be needed.
    #     # installer.docker_client is already a MagicMock from the fixture
    #     installer.docker_client.ping.return_value = True
    #     # assert installer.check_docker_installed() is True # Method doesn't exist
    #     installer.docker_client.ping.side_effect = Exception("Docker not running")
    #     # assert installer.check_docker_installed() is False # Method doesn't exist
    #     pass # Commenting out assertions for a non-existent method

    # def test_check_ollama_installed(self, installer, mocker):
    #     """Test Ollama installation check."""
    #     # This functionality is part of _check_system_requirements and tested by
    #     # test_check_system_requirements_ollama_not_running, which expects an exception.
    #     # To make this test pass as is, a new public method returning bool would be needed.
    #     mock_requests_get = mocker.patch('requests.get')
    #     mock_requests_get.return_value.status_code = 200
    #     # assert installer.check_ollama_installed() is True # Method doesn't exist
    #     mock_requests_get.side_effect = Exception("Connection failed")
    #     # assert installer.check_ollama_installed() is False # Method doesn't exist
    #     pass # Commenting out assertions for a non-existent method

    # def test_install_docker(self, installer, mocker):
    #     """Test Docker installation."""
    #     # This method is not implemented in Installer class.
    #     mock_browser = mocker.patch('webbrowser.open')
    #     # installer.install_docker() # Method doesn't exist
    #     # mock_browser.assert_called_once_with('https://www.docker.com/products/docker-desktop')
    #     pass

    # def test_install_ollama(self, installer, mocker):
    #     """Test Ollama installation."""
    #     # This method is not implemented in Installer class.
    #     mock_subprocess_run = mocker.patch('subprocess.run')
    #     mock_subprocess_run.return_value.returncode = 0
    #     # installer.install_ollama() # Method doesn't exist
    #     # mock_subprocess_run.assert_called_with(['brew', 'install', 'ollama'], check=True)

    #     mock_subprocess_run.side_effect = Exception("Installation failed")
    #     # with pytest.raises(InstallerError):
    #         # installer.install_ollama() # Method doesn't exist
    #     pass<|MERGE_RESOLUTION|>--- conflicted
+++ resolved
@@ -11,10 +11,6 @@
 
 import docker
 import pytest
-<<<<<<< HEAD
-
-=======
->>>>>>> 4c191cbd
 from openwebui_installer.installer import Installer, InstallerError, SystemRequirementsError
 
 
@@ -86,66 +82,35 @@
         """Test a complete, successful installation run from a clean state."""
         mocker.patch.object(installer, "_check_system_requirements")
         mocker.patch.object(installer, "get_status", return_value={"installed": False})
-<<<<<<< HEAD
-        mocker.patch.object(installer, "_pull_webui_image")
-        mocker.patch.object(installer, "_pull_ollama_model")
-        mocker.patch.object(installer, "_create_launch_script")
-        mock_write_config = mocker.patch.object(installer, "_write_config")
-        mocker.patch.object(installer, "_stop_existing_container")
-        mocker.patch.object(installer, "_start_container")
-=======
         mock_open_patch = mocker.patch("builtins.open", mock_open())
         mocker.patch("os.makedirs")
         mock_json_dump = mocker.patch("json.dump")
         mock_subprocess_run = mocker.patch("subprocess.run")
         mocker.patch("os.chmod")
->>>>>>> 4c191cbd
 
         installer.install(model="test-model", port=1234, force=False)
 
         installer._check_system_requirements.assert_called_once()
-<<<<<<< HEAD
-        installer._pull_webui_image.assert_called_once_with(installer.webui_image)
-        installer._pull_ollama_model.assert_called_once_with("test-model")
-        installer._create_launch_script.assert_called_once_with(1234, installer.webui_image)
-        mock_write_config.assert_called_once_with("test-model", 1234, installer.webui_image)
-=======
         installer.docker_client.images.pull.assert_called_with(installer.webui_image)
         mock_subprocess_run.assert_called_with(
             ["ollama", "pull", "test-model"], check=True, timeout=300
         )
         assert mock_json_dump.call_args[0][0]["port"] == 1234
         assert mock_json_dump.call_args[0][0]["model"] == "test-model"
->>>>>>> 4c191cbd
 
     def test_install_with_custom_image(self, installer, mocker):
         """Test installation with a custom Docker image."""
         mocker.patch.object(installer, "_check_system_requirements")
         mocker.patch.object(installer, "get_status", return_value={"installed": False})
-<<<<<<< HEAD
-        mocker.patch.object(installer, "_pull_webui_image")
-        mocker.patch.object(installer, "_pull_ollama_model")
-        mocker.patch.object(installer, "_create_launch_script")
-        mock_write_config = mocker.patch.object(installer, "_write_config")
-        mocker.patch.object(installer, "_stop_existing_container")
-        mocker.patch.object(installer, "_start_container")
-=======
         mock_open_patch = mocker.patch("builtins.open", mock_open())
         mocker.patch("os.makedirs")
         mock_json_dump = mocker.patch("json.dump")
         mock_subprocess_run = mocker.patch("subprocess.run")
         mocker.patch("os.chmod")
->>>>>>> 4c191cbd
 
         custom_image = "custom/open-webui:latest"
         installer.install(model="test-model", port=1234, force=False, image=custom_image)
 
-<<<<<<< HEAD
-        installer._pull_webui_image.assert_called_once_with(custom_image)
-        args = mock_write_config.call_args[0]
-        assert args[0] == "test-model"
-        assert args[2] == custom_image
-=======
         installer.docker_client.images.pull.assert_called_with(custom_image)
         # Check that custom image is stored in config
         config_data = mock_json_dump.call_args[0][0]
@@ -163,7 +128,6 @@
         installer.install(model="test", port=1234)
 
         assert os.path.exists(installer.log_file)
->>>>>>> 4c191cbd
 
     def test_install_stops_if_already_installed_without_force(self, installer, mocker):
         """Test that installation stops if already installed and force=False."""
@@ -262,25 +226,12 @@
             installer, "_check_system_requirements"
         )  # Mock to prevent its execution
         # installer.docker_client is already a MagicMock from the fixture.
-        mock_fail = mocker.patch.object(
-            installer,
-            "_pull_webui_image",
-            side_effect=InstallerError("Failed to pull Open WebUI Docker image: pull failed"),
-        )
-
-        with pytest.raises(
-            InstallerError, match="Failed to pull Open WebUI Docker image: pull failed"
-        ):
-            installer.install(force=False)
-
-<<<<<<< HEAD
-        mock_fail.assert_called_once_with(installer.webui_image)
-=======
+        installer.docker_client.images.pull.side_effect = docker.errors.APIError("pull failed")
+
         with pytest.raises(
             InstallerError, match="Failed to pull Open WebUI Docker image: pull failed"
         ):
             installer.install(force=False)  # Call install, which contains the pull logic
->>>>>>> 4c191cbd
 
     # def test_start_open_webui(self, installer, mocker):
     #     """Test starting Open WebUI container."""
@@ -306,32 +257,22 @@
         mocker.patch.object(installer, "get_status", return_value={"installed": False})
         mocker.patch.object(installer, "_check_system_requirements")
         # Mock the docker image pull to prevent it from running
-        mocker.patch.object(installer, "_pull_webui_image")
-
-<<<<<<< HEAD
-        mock_fail = mocker.patch.object(
-            installer,
-            "_pull_ollama_model",
-            side_effect=InstallerError(f"Failed to pull Ollama model {model_name}"),
-=======
+        installer.docker_client.images.pull.return_value = None
+
         # Mock subprocess.run to fail for the ollama pull
         mock_subprocess_run = mocker.patch("subprocess.run")
         mock_subprocess_run.side_effect = subprocess.CalledProcessError(
             1, ["ollama", "pull", model_name]
->>>>>>> 4c191cbd
         )
 
-        with pytest.raises(InstallerError, match=f"Failed to pull Ollama model {model_name}"):
+        expected_error_message = f"Failed to pull Ollama model {model_name}"
+        with pytest.raises(InstallerError, match=expected_error_message):
             installer.install(model=model_name, force=False)
 
-<<<<<<< HEAD
-        mock_fail.assert_called_once_with(model_name)
-=======
         # Ensure subprocess.run was called with the correct model
         mock_subprocess_run.assert_called_with(
             ["ollama", "pull", model_name], check=True, timeout=300
         )
->>>>>>> 4c191cbd
 
     def test_stop_open_webui(self, installer, mocker):  # Renaming to reflect what it does
         """Test that uninstall stops and removes the container."""
@@ -349,42 +290,6 @@
         installer.docker_client.containers.get.assert_called_once_with("open-webui")
         mock_container.stop.assert_called_once()
         mock_container.remove.assert_called_once()
-
-    def test_start_method(self, installer, mocker):
-        """Test starting the container."""
-        mock_container = MagicMock()
-        installer.docker_client.containers.get.return_value = mock_container
-
-        installer.start()
-
-        installer.docker_client.containers.get.assert_called_once_with("open-webui")
-        mock_container.start.assert_called_once()
-
-    def test_start_container_missing(self, installer, mocker):
-        """Ensure start raises error if container is missing."""
-        installer.docker_client.containers.get.side_effect = docker.errors.NotFound("not found")
-        with pytest.raises(InstallerError):
-            installer.start()
-
-    def test_stop_method(self, installer, mocker):
-        """Test stopping the container."""
-        mock_container = MagicMock()
-        installer.docker_client.containers.get.return_value = mock_container
-
-        installer.stop()
-
-        installer.docker_client.containers.get.assert_called_once_with("open-webui")
-        mock_container.stop.assert_called_once()
-
-    def test_update_method(self, installer, mocker):
-        """Test update uses install with force."""
-        status = {"installed": True, "port": 3000, "model": "llama2", "image": "img"}
-        mocker.patch.object(installer, "get_status", return_value=status)
-        mock_install = mocker.patch.object(installer, "install")
-
-        installer.update()
-
-        mock_install.assert_called_once_with(model="llama2", port=3000, force=True, image="img")
 
     # def test_is_open_webui_running(self, installer, mocker):
     #     """Test checking if open webui is running."""
