--- conflicted
+++ resolved
@@ -10,10 +10,6 @@
 
 import docker
 import pytest
-<<<<<<< HEAD
-
-=======
->>>>>>> ca7a14a0
 from openwebui_installer.installer import Installer, InstallerError, SystemRequirementsError
 
 
@@ -268,71 +264,6 @@
         installer.docker_client.containers.get.assert_called_once_with("open-webui")
         mock_container.stop.assert_called_once()
         mock_container.remove.assert_called_once()
-
-    def test_start_existing_container(self, installer, mocker):
-        """Start should start existing container if not running."""
-        mocker.patch.object(installer, "get_status", return_value={"installed": True})
-        mock_container = MagicMock(status="exited")
-        installer.docker_client.containers.get.return_value = mock_container
-        mocker.patch.object(installer, "_load_config", return_value={"image": "img", "port": 1234})
-        installer.start()
-        mock_container.start.assert_called_once()
-
-    def test_start_new_container_when_missing(self, installer, mocker):
-        """Start should run container if none exists."""
-        mocker.patch.object(installer, "get_status", return_value={"installed": True})
-        installer.docker_client.containers.get.side_effect = docker.errors.NotFound("not found")
-        installer.docker_client.containers.run.return_value = MagicMock()
-        mocker.patch.object(installer, "_load_config", return_value={"image": "img", "port": 1234})
-        installer.start()
-        installer.docker_client.containers.run.assert_called_once()
-
-    def test_stop_container(self, installer, mocker):
-        """Stop should stop running container."""
-        mock_container = MagicMock()
-        installer.docker_client.containers.get.return_value = mock_container
-        installer.stop()
-        mock_container.stop.assert_called_once()
-
-    def test_restart_container(self, installer, mocker):
-        """Restart should restart running container."""
-        mock_container = MagicMock()
-        installer.docker_client.containers.get.return_value = mock_container
-        installer.restart()
-        mock_container.restart.assert_called_once()
-
-    def test_update_pulls_image_and_restarts(self, installer, mocker):
-        """Update should pull image and restart container."""
-        mocker.patch.object(installer, "get_status", return_value={"installed": True})
-        mocker.patch.object(installer, "_load_config", return_value={"image": "img"})
-        mock_restart = mocker.patch.object(installer, "restart")
-        installer.update()
-        installer.docker_client.images.pull.assert_called_once_with("img")
-        mock_restart.assert_called_once()
-
-    def test_logs_returns_string(self, installer, mocker):
-        """Logs should return decoded string."""
-        mock_container = MagicMock()
-        mock_container.logs.return_value = b"hello"
-        installer.docker_client.containers.get.return_value = mock_container
-        output = installer.logs()
-        assert output == "hello"
-
-    def test_enable_autostart_creates_plist(self, installer, mocker, tmp_path):
-        """Enable autostart should write plist on macOS."""
-        mocker.patch("platform.system", return_value="Darwin")
-        plist_dir = tmp_path / "Library" / "LaunchAgents"
-        mocker.patch(
-            "os.path.expanduser",
-            side_effect=lambda p: str(plist_dir.parent) if p.startswith("~/") else p,
-        )
-        mocker.patch("os.makedirs")
-        mock_run = mocker.patch("subprocess.run")
-        plist_path = plist_dir / "com.openwebui.autostart.plist"
-        mock_open_file = mocker.patch("builtins.open", mock_open())
-        result = installer.enable_autostart()
-        assert result.endswith("com.openwebui.autostart.plist")
-        mock_run.assert_called_once()
 
     # def test_is_open_webui_running(self, installer, mocker):
     #     """Test checking if open webui is running."""
@@ -420,72 +351,6 @@
     #         # installer.install_ollama() # Method doesn't exist
     #     pass
 
-<<<<<<< HEAD
-    def test_start_container_runs_when_missing(self, installer, mocker):
-        """Ensure start() runs a new container when none exists."""
-        mocker.patch.object(
-            installer,
-            "get_status",
-            return_value={"installed": True, "port": 3000, "image": installer.webui_image},
-        )
-        installer.docker_client.containers.get.side_effect = docker.errors.NotFound("nf")
-        mock_container = MagicMock(short_id="123")
-        installer.docker_client.containers.run.return_value = mock_container
-
-        installer.start()
-
-        installer.docker_client.containers.run.assert_called_once()
-
-    def test_start_not_installed(self, installer):
-        """start() should raise when Open WebUI is not installed."""
-        with pytest.raises(InstallerError):
-            installer.start()
-
-    def test_stop_container(self, installer, mocker):
-        """stop() stops the running container."""
-        container = MagicMock()
-        installer.docker_client.containers.get.return_value = container
-
-        installer.stop()
-
-        container.stop.assert_called_once()
-
-    def test_restart_container(self, installer, mocker):
-        """restart() restarts the container."""
-        container = MagicMock()
-        installer.docker_client.containers.get.return_value = container
-
-        installer.restart()
-
-        container.restart.assert_called_once()
-
-    def test_update_pulls_image_and_restarts(self, installer, mocker):
-        """update() pulls new image and restarts the container."""
-        mocker.patch.object(
-            installer,
-            "get_status",
-            return_value={"installed": True, "port": 3000, "image": "old:image"},
-        )
-        mocker.patch.object(installer, "restart")
-        open_mock = mocker.mock_open(read_data="{}")
-        mocker.patch("builtins.open", open_mock)
-
-        installer.update(image="new:image")
-
-        installer.docker_client.images.pull.assert_called_once_with("new:image")
-        installer.restart.assert_called_once()
-
-    def test_logs_returns_output(self, installer, mocker):
-        """logs() returns container log output."""
-        container = MagicMock()
-        container.logs.return_value = b"hello"
-        installer.docker_client.containers.get.return_value = container
-
-        output = installer.logs(tail=10)
-
-        assert output == "hello"
-        container.logs.assert_called_once_with(tail=10)
-=======
     def test_start_existing_container(self, installer, mocker):
         mock_container = MagicMock()
         installer.docker_client.containers.get.return_value = mock_container
@@ -551,5 +416,4 @@
         installer.docker_client.containers.get.side_effect = docker.errors.NotFound("nf")
 
         with pytest.raises(InstallerError):
-            installer.logs()
->>>>>>> ca7a14a0
+            installer.logs()