--- conflicted
+++ resolved
@@ -82,71 +82,39 @@
         """Test a complete, successful installation run from a clean state."""
         mocker.patch.object(installer, "_check_system_requirements")
         mocker.patch.object(installer, "get_status", return_value={"installed": False})
-<<<<<<< HEAD
-        mock_open_patch = mocker.patch("builtins.open", mock_open())
-        mocker.patch("os.makedirs")
-        mock_json_dump = mocker.patch("json.dump")
-        mock_subprocess_run = mocker.patch("subprocess.run")
-        mocker.patch("os.chmod")
-=======
         mocker.patch.object(installer, "_pull_webui_image")
         mocker.patch.object(installer, "_pull_ollama_model")
         mocker.patch.object(installer, "_create_launch_script")
         mock_write_config = mocker.patch.object(installer, "_write_config")
         mocker.patch.object(installer, "_stop_existing_container")
         mocker.patch.object(installer, "_start_container")
->>>>>>> c4463ce2
 
         installer.install(model="test-model", port=1234, force=False)
 
         installer._check_system_requirements.assert_called_once()
-<<<<<<< HEAD
-        installer.docker_client.images.pull.assert_called_with(installer.webui_image)
-        mock_subprocess_run.assert_called_with(
-            ["ollama", "pull", "test-model"], check=True, timeout=300
-        )
-        assert mock_json_dump.call_args[0][0]["port"] == 1234
-        assert mock_json_dump.call_args[0][0]["model"] == "test-model"
-=======
         installer._pull_webui_image.assert_called_once_with(installer.webui_image)
         installer._pull_ollama_model.assert_called_once_with("test-model")
         installer._create_launch_script.assert_called_once_with(1234, installer.webui_image)
         mock_write_config.assert_called_once_with("test-model", 1234, installer.webui_image)
->>>>>>> c4463ce2
 
     def test_install_with_custom_image(self, installer, mocker):
         """Test installation with a custom Docker image."""
         mocker.patch.object(installer, "_check_system_requirements")
         mocker.patch.object(installer, "get_status", return_value={"installed": False})
-<<<<<<< HEAD
-        mock_open_patch = mocker.patch("builtins.open", mock_open())
-        mocker.patch("os.makedirs")
-        mock_json_dump = mocker.patch("json.dump")
-        mock_subprocess_run = mocker.patch("subprocess.run")
-        mocker.patch("os.chmod")
-=======
         mocker.patch.object(installer, "_pull_webui_image")
         mocker.patch.object(installer, "_pull_ollama_model")
         mocker.patch.object(installer, "_create_launch_script")
         mock_write_config = mocker.patch.object(installer, "_write_config")
         mocker.patch.object(installer, "_stop_existing_container")
         mocker.patch.object(installer, "_start_container")
->>>>>>> c4463ce2
 
         custom_image = "custom/open-webui:latest"
         installer.install(model="test-model", port=1234, force=False, image=custom_image)
 
-<<<<<<< HEAD
-        installer.docker_client.images.pull.assert_called_with(custom_image)
-        # Check that custom image is stored in config
-        config_data = mock_json_dump.call_args[0][0]
-        assert config_data["image"] == custom_image
-=======
         installer._pull_webui_image.assert_called_once_with(custom_image)
         args = mock_write_config.call_args[0]
         assert args[0] == "test-model"
         assert args[2] == custom_image
->>>>>>> c4463ce2
 
     def test_install_stops_if_already_installed_without_force(self, installer, mocker):
         """Test that installation stops if already installed and force=False."""
@@ -155,32 +123,6 @@
             InstallerError, match="Open WebUI is already installed. Use --force to reinstall."
         ):
             installer.install(force=False)
-
-    def test_enable_autostart_success(self, installer, mocker):
-        """Test enabling autostart on macOS."""
-        mocker.patch("platform.system", return_value="Darwin")
-        mocker.patch("os.path.exists", return_value=True)
-        mocker.patch("os.makedirs")
-        mocker.patch("builtins.open", mock_open())
-        mock_run = mocker.patch("subprocess.run")
-
-        installer.enable_autostart()
-
-        mock_run.assert_called_once()
-
-    def test_enable_autostart_wrong_os(self, installer, mocker):
-        """Autostart should fail on non-macOS systems."""
-        mocker.patch("platform.system", return_value="Linux")
-        with pytest.raises(InstallerError, match="Autostart is only supported on macOS"):
-            installer.enable_autostart()
-
-    def test_enable_autostart_missing_script(self, installer, mocker):
-        """Autostart fails if launch script is missing."""
-        mocker.patch("platform.system", return_value="Darwin")
-        mocker.patch("os.path.exists", return_value=False)
-
-        with pytest.raises(InstallerError, match="Launch script not found"):
-            installer.enable_autostart()
 
     def test_uninstall_success(self, installer, mocker):
         """Test a successful uninstall removes container, volume, and config directory."""
@@ -270,14 +212,7 @@
         ):
             installer.install(force=False)
 
-<<<<<<< HEAD
-        with pytest.raises(
-            InstallerError, match="Failed to pull Open WebUI Docker image: pull failed"
-        ):
-            installer.install(force=False)  # Call install, which contains the pull logic
-=======
         mock_fail.assert_called_once_with(installer.webui_image)
->>>>>>> c4463ce2
 
     # def test_start_open_webui(self, installer, mocker):
     #     """Test starting Open WebUI container."""
@@ -305,30 +240,16 @@
         # Mock the docker image pull to prevent it from running
         mocker.patch.object(installer, "_pull_webui_image")
 
-<<<<<<< HEAD
-        # Mock subprocess.run to fail for the ollama pull
-        mock_subprocess_run = mocker.patch("subprocess.run")
-        mock_subprocess_run.side_effect = subprocess.CalledProcessError(
-            1, ["ollama", "pull", model_name]
-=======
         mock_fail = mocker.patch.object(
             installer,
             "_pull_ollama_model",
             side_effect=InstallerError(f"Failed to pull Ollama model {model_name}"),
->>>>>>> c4463ce2
         )
 
         with pytest.raises(InstallerError, match=f"Failed to pull Ollama model {model_name}"):
             installer.install(model=model_name, force=False)
 
-<<<<<<< HEAD
-        # Ensure subprocess.run was called with the correct model
-        mock_subprocess_run.assert_called_with(
-            ["ollama", "pull", model_name], check=True, timeout=300
-        )
-=======
         mock_fail.assert_called_once_with(model_name)
->>>>>>> c4463ce2
 
     def test_stop_open_webui(self, installer, mocker):  # Renaming to reflect what it does
         """Test that uninstall stops and removes the container."""
