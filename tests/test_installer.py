"""
Tests for the installer module
"""

import json
import platform
import shutil
import subprocess
from unittest.mock import MagicMock, mock_open

import docker
import pytest
<<<<<<< HEAD
=======

>>>>>>> afadcf7b
from openwebui_installer.installer import Installer, InstallerError, SystemRequirementsError


@pytest.fixture
def installer(tmp_path, mocker):  # Added mocker
    """Fixture to create a test installer instance with a mocked config directory."""
    config_dir = tmp_path / "openwebui"
    config_dir.mkdir()

    # Patch docker.from_env() before Installer is instantiated
    mock_docker_client = MagicMock()
    mocker.patch("docker.from_env", return_value=mock_docker_client)

    installer_instance = Installer()
    installer_instance.config_dir = str(config_dir)
    # Ensure the mock was effective
    assert installer_instance.docker_client == mock_docker_client
    return installer_instance


class TestInstallerSuite:
    """A comprehensive and corrected test suite for the Installer class."""

    def test_check_system_requirements_success(self, installer, mocker):
        """Test that system requirements check passes on macOS with Docker and Ollama running."""
        mocker.patch("platform.system", return_value="Darwin")
        mocker.patch("sys.version_info", (3, 9, 0))
        installer.docker_client.ping.return_value = True
        mock_requests_get = mocker.patch("requests.get")
        mock_requests_get.return_value.status_code = 200

        # This should not raise any exception
        installer._check_system_requirements()

    def test_check_system_requirements_wrong_os(self, installer, mocker):
        """Test that system requirements check fails on a non-macOS system."""
        mocker.patch("platform.system", return_value="Linux")
        with pytest.raises(SystemRequirementsError, match="This installer only supports macOS"):
            installer._check_system_requirements()

    def test_check_system_requirements_wrong_python(self, installer, mocker):
        """Test that system requirements check fails on an old Python version."""
        mocker.patch("platform.system", return_value="Darwin")
        mocker.patch("sys.version_info", (3, 8, 0))
        with pytest.raises(SystemRequirementsError, match="Python 3.9 or higher is required"):
            installer._check_system_requirements()

    def test_check_system_requirements_docker_not_running(self, installer, mocker):
        """Test that system requirements check fails if Docker is not running."""
        mocker.patch("platform.system", return_value="Darwin")
        mocker.patch("sys.version_info", (3, 9, 0))
<<<<<<< HEAD
        installer.docker_client.ping.side_effect = docker.errors.DockerException(
            "Docker not running"
        )
=======
        installer.docker_client.ping.side_effect = Exception("Docker not running")
>>>>>>> afadcf7b

        with pytest.raises(SystemRequirementsError, match="Docker service is not running"):
            installer._check_system_requirements()

    def test_check_system_requirements_ollama_not_running(self, installer, mocker):
        """Test that system requirements check fails if Ollama is not running."""
        mocker.patch("platform.system", return_value="Darwin")
        mocker.patch("sys.version_info", (3, 9, 0))
        installer.docker_client.ping.return_value = True
        mock_requests_get = mocker.patch("requests.get")
        mock_requests_get.side_effect = Exception("Connection failed")

        with pytest.raises(SystemRequirementsError, match="Ollama is not installed or not running"):
            installer._check_system_requirements()

    def test_install_full_run_success(self, installer, mocker):
        """Test a complete, successful installation run from a clean state."""
        mocker.patch.object(installer, "_check_system_requirements")
        mocker.patch.object(installer, "get_status", return_value={"installed": False})
        mock_open_patch = mocker.patch("builtins.open", mock_open())
        mocker.patch("os.makedirs")
        mock_json_dump = mocker.patch("json.dump")
        mock_subprocess_run = mocker.patch("subprocess.run")
        mocker.patch("os.chmod")

        installer.install(model="test-model", port=1234, force=False)

        installer._check_system_requirements.assert_called_once()
        installer.docker_client.images.pull.assert_called_with(installer.webui_image)
        mock_subprocess_run.assert_called_with(
            ["ollama", "pull", "test-model"], check=True, timeout=300
        )
        assert mock_json_dump.call_args[0][0]["port"] == 1234
        assert mock_json_dump.call_args[0][0]["model"] == "test-model"

    def test_install_with_custom_image(self, installer, mocker):
        """Test installation with a custom Docker image."""
        mocker.patch.object(installer, "_check_system_requirements")
        mocker.patch.object(installer, "get_status", return_value={"installed": False})
        mock_open_patch = mocker.patch("builtins.open", mock_open())
        mocker.patch("os.makedirs")
        mock_json_dump = mocker.patch("json.dump")
        mock_subprocess_run = mocker.patch("subprocess.run")
        mocker.patch("os.chmod")

        custom_image = "custom/open-webui:latest"
        installer.install(model="test-model", port=1234, force=False, image=custom_image)

        installer.docker_client.images.pull.assert_called_with(custom_image)
        # Check that custom image is stored in config
        config_data = mock_json_dump.call_args[0][0]
        assert config_data["image"] == custom_image

    def test_install_stops_if_already_installed_without_force(self, installer, mocker):
        """Test that installation stops if already installed and force=False."""
        mocker.patch.object(installer, "get_status", return_value={"installed": True})
        with pytest.raises(
            InstallerError, match="Open WebUI is already installed. Use --force to reinstall."
        ):
            installer.install(force=False)

    def test_enable_autostart_success(self, installer, mocker):
        """Test enabling autostart on macOS."""
        mocker.patch("platform.system", return_value="Darwin")
        mocker.patch("os.path.exists", return_value=True)
        mocker.patch("os.makedirs")
        mocker.patch("builtins.open", mock_open())
        mock_run = mocker.patch("subprocess.run")

        installer.enable_autostart()

        mock_run.assert_called_once()

    def test_enable_autostart_wrong_os(self, installer, mocker):
        """Autostart should fail on non-macOS systems."""
        mocker.patch("platform.system", return_value="Linux")
        with pytest.raises(InstallerError, match="Autostart is only supported on macOS"):
            installer.enable_autostart()

    def test_enable_autostart_missing_script(self, installer, mocker):
        """Autostart fails if launch script is missing."""
        mocker.patch("platform.system", return_value="Darwin")
        mocker.patch("os.path.exists", return_value=False)

        with pytest.raises(InstallerError, match="Launch script not found"):
            installer.enable_autostart()

    def test_uninstall_success(self, installer, mocker):
        """Test a successful uninstall removes container, volume, and config directory."""
        mock_rmtree = mocker.patch("shutil.rmtree")
        mocker.patch("os.path.exists", return_value=True)

        mock_container = MagicMock()
        mock_volume = MagicMock()

        installer.docker_client.containers.get.return_value = mock_container
        installer.docker_client.volumes.get.return_value = mock_volume

        installer.uninstall()

        mock_container.stop.assert_called_once()
        mock_container.remove.assert_called_once()
        mock_volume.remove.assert_called_once()
        mock_rmtree.assert_called_with(installer.config_dir)

    def test_uninstall_container_and_volume_not_found(self, installer, mocker):
        """Test uninstall when container and volume don't exist."""
        mock_rmtree = mocker.patch("shutil.rmtree")
        mocker.patch("os.path.exists", return_value=True)

        installer.docker_client.containers.get.side_effect = docker.errors.NotFound("not found")
        installer.docker_client.volumes.get.side_effect = docker.errors.NotFound("not found")

        # Should not raise an exception
        installer.uninstall()
        mock_rmtree.assert_called_with(installer.config_dir)

    def test_get_status_not_installed(self, installer, mocker):
        """Test get_status correctly reports not installed when config dir is missing."""
        mocker.patch("os.path.exists", return_value=False)
        status = installer.get_status()
        assert not status["installed"]

    def test_get_status_installed_and_running(self, installer, mocker):
        """Test get_status reports correctly when installed and the container is running."""
        mock_file_content = '{"version": "1.0", "port": 8080, "model": "test-model"}'
        mocker.patch("builtins.open", mock_open(read_data=mock_file_content))
        mocker.patch("os.path.exists", return_value=True)

        mock_container = MagicMock()
        mock_container.status = "running"
        installer.docker_client.containers.get.return_value = mock_container

        status = installer.get_status()

        assert status["installed"]
        assert status["running"]
        assert status["version"] == "1.0"

    def test_get_status_installed_not_running(self, installer, mocker):
        """Test get_status reports correctly when installed but the container is not running."""
        mock_file_content = '{"version": "1.0", "port": 8080, "model": "test-model"}'
        mocker.patch("builtins.open", mock_open(read_data=mock_file_content))
        mocker.patch("os.path.exists", return_value=True)

        installer.docker_client.containers.get.side_effect = docker.errors.NotFound("not found")

        status = installer.get_status()
        assert status["installed"]
        assert not status["running"]

    def test_ensure_config_dir(self, installer, mocker):
        """Test that config directory is created."""
        mock_makedirs = mocker.patch("os.makedirs")
        installer._ensure_config_dir()
        mock_makedirs.assert_called_once_with(installer.config_dir, exist_ok=True)

    def test_pull_open_webui_failure(self, installer, mocker):
        """Test error handling when pulling the webui image fails during install."""
        mocker.patch.object(installer, "get_status", return_value={"installed": False})
        mocker.patch.object(
            installer, "_check_system_requirements"
        )  # Mock to prevent its execution
        # installer.docker_client is already a MagicMock from the fixture.
        installer.docker_client.images.pull.side_effect = docker.errors.APIError("pull failed")

        with pytest.raises(
            InstallerError, match="Failed to pull Open WebUI Docker image: pull failed"
        ):
            installer.install(force=False)  # Call install, which contains the pull logic

    # def test_start_open_webui(self, installer, mocker):
    #     """Test starting Open WebUI container."""
    #     mock_docker_client = mocker.patch('docker.from_env').return_value
    #     container = MagicMock()
    #     mock_docker_client.containers.run.return_value = container

    #     installer.start_open_webui(port=3000)

    #     mock_docker_client.containers.run.assert_called_with(
    #         installer.webui_image,
    #         name='open-webui',
    #         ports={'3000/tcp': 3000},
    #         environment=['OLLAMA_API_BASE_URL=http://host.docker.internal:11434/api'],
    #         volumes={f'{installer.config_dir}/data': {'bind': '/app/backend/data', 'mode': 'rw'}},
    #         detach=True,
    #         restart_policy={"Name": "unless-stopped"}
    #     )

    def test_pull_ollama_model_failure(self, installer, mocker):
        """Test error handling when pulling an Ollama model fails during install."""
        model_name = "test-model"
        mocker.patch.object(installer, "get_status", return_value={"installed": False})
        mocker.patch.object(installer, "_check_system_requirements")
        # Mock the docker image pull to prevent it from running
        installer.docker_client.images.pull.return_value = None

        # Mock subprocess.run to fail for the ollama pull
        mock_subprocess_run = mocker.patch("subprocess.run")
        mock_subprocess_run.side_effect = subprocess.CalledProcessError(
            1, ["ollama", "pull", model_name]
        )

        expected_error_message = f"Failed to pull Ollama model {model_name}"
        with pytest.raises(InstallerError, match=expected_error_message):
            installer.install(model=model_name, force=False)

        # Ensure subprocess.run was called with the correct model
        mock_subprocess_run.assert_called_with(
            ["ollama", "pull", model_name], check=True, timeout=300
        )

    def test_stop_open_webui(self, installer, mocker):  # Renaming to reflect what it does
        """Test that uninstall stops and removes the container."""
        # installer.docker_client is already a MagicMock from the fixture
        mock_container = MagicMock(name="mock_container")
        installer.docker_client.containers.get.return_value = mock_container

        # Mock other parts of uninstall to isolate container stopping
        mocker.patch("shutil.rmtree")
        mocker.patch("os.path.exists", return_value=True)  # Assume config dir exists
        installer.docker_client.volumes.get.return_value = MagicMock(name="mock_volume")

        installer.uninstall()

        installer.docker_client.containers.get.assert_called_once_with("open-webui")
        mock_container.stop.assert_called_once()
        mock_container.remove.assert_called_once()

    # def test_is_open_webui_running(self, installer, mocker):
    #     """Test checking if open webui is running."""
    #     # installer.docker_client is already a MagicMock

    #     # Setup for "installed" state
    #     mock_file_content = '{"version": "1.0", "port": 8080, "model": "test-model"}'
    #     mocker.patch('builtins.open', mock_open(read_data=mock_file_content))
    #     mocker.patch('os.path.exists', return_value=True) # For config_file

    #     # Case 1: Container is running
    #     mock_container_running = MagicMock(name="mock_container_running")
    #     mock_container_running.status = "running"
    #     installer.docker_client.containers.get.return_value = mock_container_running

    #     status_running = installer.get_status()
    #     assert status_running["running"] is True
    #     installer.docker_client.containers.get.assert_called_with("open-webui")

    #     # Case 2: Container is not found (thus not running)
    #     installer.docker_client.containers.get.side_effect = docker.errors.NotFound("not found")
    #     status_not_running = installer.get_status()
    #     assert status_not_running["running"] is False

    # def test_cleanup(self, installer, mocker):
    #     """Test cleanup."""
    #     # This test is redundant with test_uninstall_success, as uninstall() performs all these cleanup steps.
    #     # installer.docker_client is already a MagicMock from the fixture
    #     mock_container = MagicMock()
    #     mock_volume = MagicMock()
    #     installer.docker_client.containers.get.return_value = mock_container
    #     installer.docker_client.volumes.get.return_value = mock_volume
    #     mock_rmtree = mocker.patch('shutil.rmtree')
    #     mocker.patch('os.path.exists', return_value=True) # For self.config_dir

    #     installer.uninstall() # Calling uninstall() as it should do the cleanup

    #     mock_container.stop.assert_called_once()
    #     mock_container.remove.assert_called_once()
    #     mock_volume.remove.assert_called_once()
    #     mock_rmtree.assert_called_with(installer.config_dir)

    # def test_check_docker_installed(self, installer, mocker):
    #     """Test Docker installation check."""
    #     # This functionality is part of _check_system_requirements and tested by
    #     # test_check_system_requirements_docker_not_running, which expects an exception.
    #     # To make this test pass as is, a new public method returning bool would be needed.
    #     # installer.docker_client is already a MagicMock from the fixture
    #     installer.docker_client.ping.return_value = True
    #     # assert installer.check_docker_installed() is True # Method doesn't exist
    #     installer.docker_client.ping.side_effect = Exception("Docker not running")
    #     # assert installer.check_docker_installed() is False # Method doesn't exist
    #     pass # Commenting out assertions for a non-existent method

    # def test_check_ollama_installed(self, installer, mocker):
    #     """Test Ollama installation check."""
    #     # This functionality is part of _check_system_requirements and tested by
    #     # test_check_system_requirements_ollama_not_running, which expects an exception.
    #     # To make this test pass as is, a new public method returning bool would be needed.
    #     mock_requests_get = mocker.patch('requests.get')
    #     mock_requests_get.return_value.status_code = 200
    #     # assert installer.check_ollama_installed() is True # Method doesn't exist
    #     mock_requests_get.side_effect = Exception("Connection failed")
    #     # assert installer.check_ollama_installed() is False # Method doesn't exist
    #     pass # Commenting out assertions for a non-existent method

    # def test_install_docker(self, installer, mocker):
    #     """Test Docker installation."""
    #     # This method is not implemented in Installer class.
    #     mock_browser = mocker.patch('webbrowser.open')
    #     # installer.install_docker() # Method doesn't exist
    #     # mock_browser.assert_called_once_with('https://www.docker.com/products/docker-desktop')
    #     pass

    # def test_install_ollama(self, installer, mocker):
    #     """Test Ollama installation."""
    #     # This method is not implemented in Installer class.
    #     mock_subprocess_run = mocker.patch('subprocess.run')
    #     mock_subprocess_run.return_value.returncode = 0
    #     # installer.install_ollama() # Method doesn't exist
    #     # mock_subprocess_run.assert_called_with(['brew', 'install', 'ollama'], check=True)

    #     mock_subprocess_run.side_effect = Exception("Installation failed")
    #     # with pytest.raises(InstallerError):
    #         # installer.install_ollama() # Method doesn't exist
    #     pass

    def test_close_calls_docker_client_close(self, mocker):
        """Installer.close should close the docker client if available."""
        mock_client = MagicMock()
        mocker.patch('docker.from_env', return_value=mock_client)
        inst = Installer()
        inst.close()
        mock_client.close.assert_called_once()

    def test_context_manager_invokes_close(self, mocker):
        """Using Installer as a context manager should close the docker client."""
        mock_client = MagicMock()
        mocker.patch('docker.from_env', return_value=mock_client)
        with Installer() as _:
            pass
        mock_client.close.assert_called_once()
<|MERGE_RESOLUTION|>--- conflicted
+++ resolved
@@ -10,10 +10,7 @@
 
 import docker
 import pytest
-<<<<<<< HEAD
-=======
-
->>>>>>> afadcf7b
+
 from openwebui_installer.installer import Installer, InstallerError, SystemRequirementsError
 
 
@@ -65,15 +62,9 @@
         """Test that system requirements check fails if Docker is not running."""
         mocker.patch("platform.system", return_value="Darwin")
         mocker.patch("sys.version_info", (3, 9, 0))
-<<<<<<< HEAD
-        installer.docker_client.ping.side_effect = docker.errors.DockerException(
-            "Docker not running"
-        )
-=======
         installer.docker_client.ping.side_effect = Exception("Docker not running")
->>>>>>> afadcf7b
-
-        with pytest.raises(SystemRequirementsError, match="Docker service is not running"):
+
+        with pytest.raises(SystemRequirementsError, match="Docker is not running or not installed"):
             installer._check_system_requirements()
 
     def test_check_system_requirements_ollama_not_running(self, installer, mocker):
@@ -385,20 +376,4 @@
     #     mock_subprocess_run.side_effect = Exception("Installation failed")
     #     # with pytest.raises(InstallerError):
     #         # installer.install_ollama() # Method doesn't exist
-    #     pass
-
-    def test_close_calls_docker_client_close(self, mocker):
-        """Installer.close should close the docker client if available."""
-        mock_client = MagicMock()
-        mocker.patch('docker.from_env', return_value=mock_client)
-        inst = Installer()
-        inst.close()
-        mock_client.close.assert_called_once()
-
-    def test_context_manager_invokes_close(self, mocker):
-        """Using Installer as a context manager should close the docker client."""
-        mock_client = MagicMock()
-        mocker.patch('docker.from_env', return_value=mock_client)
-        with Installer() as _:
-            pass
-        mock_client.close.assert_called_once()
+    #     pass