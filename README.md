# Universal Container App Store

Formerly **Open WebUI Installer**, this project is evolving into a **Universal Container App Store**. The goal is to provide a streamlined way to install and manage containerized applications—including Open WebUI—through a single interface.

**Platform Support**: The new App Store application is currently macOS only. The command‑line installer continues to work on macOS and Linux, while a native Windows version is on the backlog.


## 🎯 Quick Start (Docker)

Run the official container on macOS or Linux:

```bash
docker run -d -p 3000:8080 \
  -e OLLAMA_BASE_URL=http://host.docker.internal:11434 \
  -v open-webui:/app/backend/data \
  --name open-webui \
  --restart always \
  ghcr.io/open-webui/open-webui:main
```

Then access: **http://localhost:3000**

### Optional CLI Installation (Homebrew or pip)

Install the CLI if you prefer managing Open WebUI via commands (macOS supported today, Windows and Linux coming soon):

```bash
# macOS via Homebrew
brew tap open-webui/tap
brew install openwebui-installer

# install via pipx or pip (experimental on other platforms)
pipx install openwebui-installer  # pip install openwebui-installer works too

openwebui-installer install
```

The CLI is actively maintained for macOS and Linux users. Native Windows support is planned for a later release.

The CLI runs the same Docker command shown above.

## ⚙️ Environment Configuration

Copy `.env.example` to `.env` and update the variables as needed. For a
development environment, you can create `.env.dev` the same way:

```bash
cp .env.example .env
# Optionally prepare a development file
cp .env.example .env.dev
# Edit .env and set OLLAMA_BASE_URL, OLLAMA_API_BASE_URL,
# WEBUI_SECRET_KEY and DEBUG
```
## 📋 Prerequisites

- Docker Desktop installed and running
- Web browser
- Optional for running tests: `docker` and `requests` Python packages (`pip install docker requests`)
- If Docker is not installed, run `./setup-codex.sh` which installs Docker and Docker Compose using the official script (requires sudo)

## ⚠️ Important Note About Large Files

**Bundled Runtime Components**: The native macOS app includes large bundled runtime files (Podman binary ~41MB, OpenWebUI container image ~1.5GB) that are **not included in this git repository** due to GitHub's 100MB file size limit.

**To build the native app, you must run:**
```bash
cd OpenWebUI-Desktop/Scripts
./bundle-resources.sh
```

This will download the required runtime components locally before building.

## 🚀 Installation Options

The Docker command in the quick start section is the recommended way to run Open WebUI on any platform.
If you prefer a helper CLI you can install it via Homebrew or pip (macOS only for now; Windows and Linux support is planned):

```bash
# macOS via Homebrew
brew tap open-webui/tap
brew install openwebui-installer

# install via pipx or pip (experimental on other platforms)
pipx install openwebui-installer
```
The CLI continues to support macOS and Linux. Native Windows support is planned for a future update.

Start Open WebUI using the CLI:

```bash
openwebui-installer install
brew upgrade openwebui-installer # upgrade when new versions are released
```

The CLI executes the same Docker command as shown in the quick start.

To upgrade later, run:

```bash
brew update
brew upgrade openwebui-installer
```

### Method 3: Docker Compose

Download the preconfigured compose file and start the stack:

```bash
curl -O https://raw.githubusercontent.com/STEALTHTEMP1/openwebui-installer/main/docker-compose.working.yml
docker-compose -f docker-compose.working.yml up -d
```

The compose file contains a single **open-webui** service that exposes the UI on
port `3000` and connects to your local Ollama instance via the
`OLLAMA_BASE_URL` environment variable. Use the optional `WEBUI_SECRET_KEY`
variable to require a password for the web UI. Data is stored in the
`open-webui` volume and the container restarts automatically if it stops. A
simple health check verifies that the service is reachable on startup.

## 🔧 Container Management

```bash
# Check status
docker ps | grep open-webui

# View logs
docker logs open-webui

# Stop container
docker stop open-webui

# Start container
docker start open-webui

# Remove container
docker rm open-webui
```

### CLI Management

The installer provides commands to control the container without using raw Docker commands:

```bash
openwebui-installer start      # Start Open WebUI
openwebui-installer stop       # Stop the container
openwebui-installer restart    # Restart the container
openwebui-installer status     # Show current status
```

## 📖 Documentation

- [Working Setup Guide](WORKING_SETUP.md) - Detailed troubleshooting and setup notes
- [Release Notes](CHANGELOG.md) - Version history and changes
- [Codex Setup](CODEX_SETUP.md) - Local development environment instructions

## 🧑‍💻 Development and Testing

Install the development requirements (which include `python-dotenv`) and Qt dependencies before running tests.

```bash
pip install -r requirements-dev.txt  # installs python-dotenv for pytest
sudo apt-get update && sudo apt-get install -y libegl1
QT_QPA_PLATFORM=offscreen pytest tests/
```

---

# Private Repository Setup for Open WebUI Installer

This directory contains everything you need to set up automated releases for your private Open WebUI Installer repository.

> **Note**: The overall project is transitioning into the **Universal Container App Store**, but these release scripts continue to work for Open WebUI-specific deployments.

## 🚀 Quick Setup

### Option 1: Automated Setup (Recommended)

1. **Copy this entire directory** to your private repository:
   ```bash
   # In your private repository
   cp -r /path/to/openwebuiinstaller/private-repo-setup/* .
   cp -r /path/to/openwebuiinstaller/private-repo-setup/.github .
   ```

2. **Run the setup script**:
   ```bash
   ./setup.sh
   ```

3. **Follow the prompts** and next steps shown by the script.

### Option 2: Manual Setup

1. **Create the GitHub Actions workflow**:
   ```bash
   mkdir -p .github/workflows
   cp .github/workflows/release.yml .github/workflows/
   ```

2. **Customize your project** (add your installer files, README, etc.)

3. **Commit and push**:
   ```bash
   git add .
   git commit -m "Add automated release workflow"
   git push origin main
   ```

## 📦 Creating Your First Release

Once the workflow is set up:

1. **Tag your release**:
   ```bash
   git tag v1.0.0
   git push origin v1.0.0
   ```

2. **Watch the workflow run**:
   - Go to your GitHub repository
   - Click "Actions" tab
   - Watch the "Create Release" workflow

3. **Copy the SHA256 hash** from the workflow logs

4. **Update your Homebrew formula** with the new hash

## 🍺 Homebrew Integration

After each release, you'll need to update your public Homebrew tap:

1. **Go to your `homebrew-openwebui-installer` repository**

2. **Update the formula** with the new version and SHA256:
   ```ruby
   url "https://github.com/STEALTHTEMP1/openwebui-installer/archive/refs/tags/v1.0.0.tar.gz"
   sha256 "your-sha256-hash-here"
   ```

3. **Or use the update script**:
   ```bash
   ./update-formula.sh v1.0.0
   ```

## 📁 What's Included

- **`.github/workflows/release.yml`** - Automated release workflow
- **`setup.sh`** - Interactive setup script
- **`codex-setup.sh`** - Headless testing and dependency setup for Codex
- **`README.md`** - This file
- **`install.py`** - Compatibility wrapper that calls `openwebui-installer`

## 🔧 Workflow Features

The automated workflow:

- ✅ **Triggers on git tags** (v1.0.0, v1.1.0, etc.)
- ✅ **Creates release archives** automatically
- ✅ **Uploads to GitHub Releases** with detailed descriptions
- ✅ **Calculates SHA256 hashes** for Homebrew
- ✅ **Provides clear next steps** in the workflow summary
- ✅ **Excludes sensitive files** (.env, .git, logs, etc.)
- ✅ **Professional release notes** with installation instructions

## 🛠️ Customization

### Modify the Workflow

Edit `.github/workflows/release.yml` to:

- **Change file exclusions** in the `rsync` command
- **Add build steps** if your installer needs compilation
- **Modify release notes** template
- **Add additional assets** to the release

### Project Structure

The workflow works with any project structure. It automatically includes all files except:

- `.git/` - Git metadata
- `.github/` - GitHub workflows
- `node_modules/` - Node.js dependencies
- `__pycache__/` - Python cache
- `*.pyc` - Python bytecode
- `.DS_Store` - macOS metadata
- `release/` - Temporary release directory
- `.env` - Environment files
- `*.log` - Log files

## 🔑 Required Secrets

Set the following secrets in your environment or as Docker secrets:

- `OPENAI_API_KEY`
- `ANTHROPIC_API_KEY`
- `HUGGINGFACE_TOKEN`
- `WEBUI_SECRET_KEY`
- `GH_AUTOMATION_TOKEN`

These are automatically passed to the container by the installer.

<<<<<<< HEAD
`GH_AUTOMATION_TOKEN` is used by the auto-merge workflow. It must be a
personal access token with **repo** and **workflow** scopes and should be
saved as a repository secret.
=======
## 🔐 GitHub Token for Automation

The `auto-pr-merge` workflow uses the GitHub CLI to open and merge pull requests
for branches pushed to `develop` and `phase-*`. To allow these operations it
requires a personal access token (PAT) with the following scopes:

- `repo`
- `workflow`

Create the PAT in your GitHub account settings and save it as a repository
secret named `GH_PR_TOKEN`. The workflow exports this secret as `GH_TOKEN` for
the `gh` CLI. Using a PAT ensures the automation can create and merge pull
requests even when the default `GITHUB_TOKEN` lacks permissions.
>>>>>>> 1ed8d003


## 🔒 Security & Privacy

- **Your main repository stays private** - Only releases are public
- **No sensitive data** is included in releases (see exclusions above)
- **Workflow runs in GitHub's secure environment**
- **Uses GitHub's built-in secrets** for authentication

## 🆘 Troubleshooting

### Workflow Fails

1. **Check the Actions tab** for error details
2. **Common issues**:
   - Missing files the workflow tries to copy
   - Permissions issues
   - GitHub token problems

### Release Not Created

1. **Verify tag format**: Must be `v1.2.3` (with 'v' prefix)
2. **Check workflow triggers**: Tags must be pushed to trigger
3. **Review workflow permissions**: Ensure `contents: write` permission

### SHA256 Mismatch

1. **Download the exact release archive** from GitHub
2. **Calculate hash locally**:
   ```bash
   curl -L -o temp.tar.gz "https://github.com/STEALTHTEMP1/openwebui-installer/archive/refs/tags/v1.0.0.tar.gz"
   shasum -a 256 temp.tar.gz
   ```
3. **Use the exact hash** in your Homebrew formula

## 📞 Support

- **Workflow issues**: Check GitHub Actions logs
- **Homebrew issues**: Test with `brew audit --strict`
- **General questions**: Create issues in your repository

## 🎯 Next Steps

1. **Set up the workflow** (run `./setup.sh`)
2. **Create your first release** (`git tag v1.0.0 && git push origin v1.0.0`)
3. **Set up your Homebrew tap** (see main project documentation)
4. **Test the complete flow** end-to-end

## 🗂️ Docker Image Caching

GitHub Actions builds development images and pushes them to GitHub Container Registry. These cached images can dramatically reduce setup time. See [DevOps/REGISTRY_CACHING.md](DevOps/REGISTRY_CACHING.md) for details on using the registry and overriding image tags with environment variables.

## 🤖 Automated PR Merging

When you push to `develop` or any `phase-*` branch, `.github/workflows/auto-pr-merge.yml` automatically creates a pull request if one does not already exist. After all required checks pass, the PR is merged and the branch is deleted.

The workflow authenticates using the `GH_AUTOMATION_TOKEN` secret described above.

---

**Ready to get started?** Run `./setup.sh` and follow the prompts!<|MERGE_RESOLUTION|>--- conflicted
+++ resolved
@@ -299,25 +299,17 @@
 
 These are automatically passed to the container by the installer.
 
-<<<<<<< HEAD
-`GH_AUTOMATION_TOKEN` is used by the auto-merge workflow. It must be a
-personal access token with **repo** and **workflow** scopes and should be
-saved as a repository secret.
-=======
 ## 🔐 GitHub Token for Automation
 
-The `auto-pr-merge` workflow uses the GitHub CLI to open and merge pull requests
-for branches pushed to `develop` and `phase-*`. To allow these operations it
-requires a personal access token (PAT) with the following scopes:
+The auto-merge workflow uses the GitHub CLI to open and merge pull requests for branches pushed to `develop` and `phase-*`. To enable these operations, you must provide a personal access token (PAT) with the following scopes:
 
 - `repo`
 - `workflow`
 
-Create the PAT in your GitHub account settings and save it as a repository
-secret named `GH_PR_TOKEN`. The workflow exports this secret as `GH_TOKEN` for
-the `gh` CLI. Using a PAT ensures the automation can create and merge pull
-requests even when the default `GITHUB_TOKEN` lacks permissions.
->>>>>>> 1ed8d003
+Create the PAT in your GitHub account settings and save it as a repository secret named **either** `GH_PR_TOKEN` **or** `GH_AUTOMATION_TOKEN`. The workflow will export this secret as `GH_TOKEN` for use by the `gh` CLI commands. 
+
+Using a PAT allows the automation to create and merge pull requests even when the default `GITHUB_TOKEN` lacks sufficient permissions.
+
 
 
 ## 🔒 Security & Privacy
