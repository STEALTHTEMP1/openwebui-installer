# Universal Container App Store

Formerly **Open WebUI Installer**, this project is evolving into a **Universal Container App Store**. The goal is to provide a streamlined way to install and manage containerized applications—including Open WebUI—through a single interface.

<<<<<<< HEAD
Currently the CLI targets **macOS**. Support for Windows and Linux is scheduled for a future phase.
=======
<<<<<<< codex/review-prd-and-suggest-next-steps
> **Platform Support**: The new App Store application is currently macOS only. The command‑line installer continues to work on macOS and Linux, while a native Windows version is on the backlog.
=======
Currently the App Store is packaged only for **macOS**, with cross-platform support planned.
>>>>>>> main
>>>>>>> 37df5442


## 🎯 Quick Start (Docker)

Run the official container on macOS or Linux:

```bash
docker run -d -p 3000:8080 \
  -e OLLAMA_BASE_URL=http://host.docker.internal:11434 \
  -v open-webui:/app/backend/data \
  --name open-webui \
  --restart always \
  ghcr.io/open-webui/open-webui:main
```

Then access: **http://localhost:3000**

### Optional CLI Installation (Homebrew or pip)

Install the CLI if you prefer managing Open WebUI via commands (macOS supported today, Windows and Linux coming soon):

```bash
# macOS via Homebrew
brew tap open-webui/tap
brew install openwebui-installer

# install via pipx or pip (experimental on other platforms)
pipx install openwebui-installer  # pip install openwebui-installer works too

openwebui-installer install
```

The CLI is actively maintained for macOS and Linux users. Native Windows support is planned for a later release.

The CLI runs the same Docker command shown above.

## ⚙️ Environment Configuration

Copy `.env.example` to `.env` and update the variables as needed. For a
development environment, you can create `.env.dev` the same way:

```bash
cp .env.example .env
# Optionally prepare a development file
cp .env.example .env.dev
# Edit .env and set OLLAMA_BASE_URL, OLLAMA_API_BASE_URL,
# WEBUI_SECRET_KEY and DEBUG
```
## 📋 Prerequisites

- Docker Desktop installed and running
- Web browser
- Optional for running tests: `docker` and `requests` Python packages (`pip install docker requests`)
- If Docker is not installed, run `./setup-codex.sh` which installs Docker and Docker Compose using the official script (requires sudo)

## ⚠️ Important Note About Large Files

**Bundled Runtime Components**: The native macOS app includes large bundled runtime files (Podman binary ~41MB, OpenWebUI container image ~1.5GB) that are **not included in this git repository** due to GitHub's 100MB file size limit.

**To build the native app, you must run:**
```bash
cd OpenWebUI-Desktop/Scripts
./bundle-resources.sh
```

This will download the required runtime components locally before building.

## 🚀 Installation Options

The Docker command in the quick start section is the recommended way to run Open WebUI on any platform.
If you prefer a helper CLI you can install it via Homebrew or pip (macOS only for now; Windows and Linux support is planned):

```bash
# macOS via Homebrew
brew tap open-webui/tap
brew install openwebui-installer

# install via pipx or pip (experimental on other platforms)
pipx install openwebui-installer
```
The CLI continues to support macOS and Linux. Native Windows support is planned for a future update.

Start Open WebUI using the CLI:

```bash
openwebui-installer install
brew upgrade openwebui-installer # upgrade when new versions are released
```

The CLI executes the same Docker command as shown in the quick start.

To upgrade later, run:

```bash
brew update
brew upgrade openwebui-installer
```

### Method 3: Docker Compose

Download the preconfigured compose file and start the stack:

```bash
curl -O https://raw.githubusercontent.com/STEALTHTEMP1/openwebui-installer/main/docker-compose.working.yml
docker-compose -f docker-compose.working.yml up -d
```

The compose file contains a single **open-webui** service that exposes the UI on
port `3000` and connects to your local Ollama instance via the
`OLLAMA_BASE_URL` environment variable. Use the optional `WEBUI_SECRET_KEY`
variable to require a password for the web UI. Data is stored in the
`open-webui` volume and the container restarts automatically if it stops. A
simple health check verifies that the service is reachable on startup.

## 🔧 Container Management

```bash
# Check status
docker ps | grep open-webui

# View logs
docker logs open-webui

# Stop container
docker stop open-webui

# Start container
docker start open-webui

# Remove container
docker rm open-webui
```

### CLI Management

The installer provides commands to control the container without using raw Docker commands:

```bash
openwebui-installer start      # Start Open WebUI
openwebui-installer stop       # Stop the container
openwebui-installer restart    # Restart the container
openwebui-installer status     # Show current status
```

## 📖 Documentation

- [Working Setup Guide](WORKING_SETUP.md) - Detailed troubleshooting and setup notes
- [Release Notes](CHANGELOG.md) - Version history and changes
- [Codex Setup](CODEX_SETUP.md) - Local development environment instructions

## 🧑‍💻 Development and Testing

Install the development requirements (which include `python-dotenv`) and Qt dependencies before running tests.

```bash
pip install -r requirements-dev.txt  # installs python-dotenv for pytest
sudo apt-get update && sudo apt-get install -y libegl1
QT_QPA_PLATFORM=offscreen pytest tests/
```

---

# Private Repository Setup for Open WebUI Installer

This directory contains everything you need to set up automated releases for your private Open WebUI Installer repository.

> **Note**: The overall project is transitioning into the **Universal Container App Store**, but these release scripts continue to work for Open WebUI-specific deployments.

## 🚀 Quick Setup

### Option 1: Automated Setup (Recommended)

1. **Copy this entire directory** to your private repository:
   ```bash
   # In your private repository
   cp -r /path/to/openwebuiinstaller/private-repo-setup/* .
   cp -r /path/to/openwebuiinstaller/private-repo-setup/.github .
   ```

2. **Run the setup script**:
   ```bash
   ./setup.sh
   ```

3. **Follow the prompts** and next steps shown by the script.

### Option 2: Manual Setup

1. **Create the GitHub Actions workflow**:
   ```bash
   mkdir -p .github/workflows
   cp .github/workflows/release.yml .github/workflows/
   ```

2. **Customize your project** (add your installer files, README, etc.)

3. **Commit and push**:
   ```bash
   git add .
   git commit -m "Add automated release workflow"
   git push origin main
   ```

## 📦 Creating Your First Release

Once the workflow is set up:

1. **Tag your release**:
   ```bash
   git tag v1.0.0
   git push origin v1.0.0
   ```

2. **Watch the workflow run**:
   - Go to your GitHub repository
   - Click "Actions" tab
   - Watch the "Create Release" workflow

3. **Copy the SHA256 hash** from the workflow logs

4. **Update your Homebrew formula** with the new hash

## 🍺 Homebrew Integration

After each release, you'll need to update your public Homebrew tap:

1. **Go to your `homebrew-openwebui-installer` repository**

2. **Update the formula** with the new version and SHA256:
   ```ruby
   url "https://github.com/STEALTHTEMP1/openwebui-installer/archive/refs/tags/v1.0.0.tar.gz"
   sha256 "your-sha256-hash-here"
   ```

3. **Or use the update script**:
   ```bash
   ./update-formula.sh v1.0.0
   ```

## 📁 What's Included

- **`.github/workflows/release.yml`** - Automated release workflow
- **`setup.sh`** - Interactive setup script
- **`codex-setup.sh`** - Headless testing and dependency setup for Codex
- **`README.md`** - This file
- **`install.py`** - Compatibility wrapper that calls `openwebui-installer`

## 🔧 Workflow Features

The automated workflow:

- ✅ **Triggers on git tags** (v1.0.0, v1.1.0, etc.)
- ✅ **Creates release archives** automatically
- ✅ **Uploads to GitHub Releases** with detailed descriptions
- ✅ **Calculates SHA256 hashes** for Homebrew
- ✅ **Provides clear next steps** in the workflow summary
- ✅ **Excludes sensitive files** (.env, .git, logs, etc.)
- ✅ **Professional release notes** with installation instructions

## 🛠️ Customization

### Modify the Workflow

Edit `.github/workflows/release.yml` to:

- **Change file exclusions** in the `rsync` command
- **Add build steps** if your installer needs compilation
- **Modify release notes** template
- **Add additional assets** to the release

### Project Structure

The workflow works with any project structure. It automatically includes all files except:

- `.git/` - Git metadata
- `.github/` - GitHub workflows
- `node_modules/` - Node.js dependencies
- `__pycache__/` - Python cache
- `*.pyc` - Python bytecode
- `.DS_Store` - macOS metadata
- `release/` - Temporary release directory
- `.env` - Environment files
- `*.log` - Log files

## 🔑 Required Secrets

Set the following secrets in your environment or as Docker secrets:

- `OPENAI_API_KEY`
- `ANTHROPIC_API_KEY`
- `HUGGINGFACE_TOKEN`
- `WEBUI_SECRET_KEY`

These are automatically passed to the container by the installer.


## 🔒 Security & Privacy

- **Your main repository stays private** - Only releases are public
- **No sensitive data** is included in releases (see exclusions above)
- **Workflow runs in GitHub's secure environment**
- **Uses GitHub's built-in secrets** for authentication

## 🆘 Troubleshooting

### Workflow Fails

1. **Check the Actions tab** for error details
2. **Common issues**:
   - Missing files the workflow tries to copy
   - Permissions issues
   - GitHub token problems

### Release Not Created

1. **Verify tag format**: Must be `v1.2.3` (with 'v' prefix)
2. **Check workflow triggers**: Tags must be pushed to trigger
3. **Review workflow permissions**: Ensure `contents: write` permission

### SHA256 Mismatch

1. **Download the exact release archive** from GitHub
2. **Calculate hash locally**:
   ```bash
   curl -L -o temp.tar.gz "https://github.com/STEALTHTEMP1/openwebui-installer/archive/refs/tags/v1.0.0.tar.gz"
   shasum -a 256 temp.tar.gz
   ```
3. **Use the exact hash** in your Homebrew formula

## 📞 Support

- **Workflow issues**: Check GitHub Actions logs
- **Homebrew issues**: Test with `brew audit --strict`
- **General questions**: Create issues in your repository

## 🎯 Next Steps

1. **Set up the workflow** (run `./setup.sh`)
2. **Create your first release** (`git tag v1.0.0 && git push origin v1.0.0`)
3. **Set up your Homebrew tap** (see main project documentation)
4. **Test the complete flow** end-to-end

## 🗂️ Docker Image Caching

GitHub Actions builds development images and pushes them to GitHub Container Registry. These cached images can dramatically reduce setup time. See [DevOps/REGISTRY_CACHING.md](DevOps/REGISTRY_CACHING.md) for details on using the registry and overriding image tags with environment variables.

---

**Ready to get started?** Run `./setup.sh` and follow the prompts!<|MERGE_RESOLUTION|>--- conflicted
+++ resolved
@@ -2,15 +2,7 @@
 
 Formerly **Open WebUI Installer**, this project is evolving into a **Universal Container App Store**. The goal is to provide a streamlined way to install and manage containerized applications—including Open WebUI—through a single interface.
 
-<<<<<<< HEAD
-Currently the CLI targets **macOS**. Support for Windows and Linux is scheduled for a future phase.
-=======
-<<<<<<< codex/review-prd-and-suggest-next-steps
-> **Platform Support**: The new App Store application is currently macOS only. The command‑line installer continues to work on macOS and Linux, while a native Windows version is on the backlog.
-=======
-Currently the App Store is packaged only for **macOS**, with cross-platform support planned.
->>>>>>> main
->>>>>>> 37df5442
+**Platform Support**: The new App Store application is currently macOS only. The command‑line installer continues to work on macOS and Linux, while a native Windows version is on the backlog.
 
 
 ## 🎯 Quick Start (Docker)
