name: CI

on:
  push:
    branches: [ main ]
    paths-ignore:
      - '*.md'
      - 'docs/**'
  pull_request:
    branches: [ main ]
    paths-ignore:
      - '*.md'
      - 'docs/**'

jobs:
  test:
    runs-on: ${{ matrix.os }}
    env:
      OPENAI_API_KEY: ${{ secrets.OPENAI_API_KEY }}
      ANTHROPIC_API_KEY: ${{ secrets.ANTHROPIC_API_KEY }}
      HUGGINGFACE_TOKEN: ${{ secrets.HUGGINGFACE_TOKEN }}
      WEBUI_SECRET_KEY: ${{ secrets.WEBUI_SECRET_KEY }}    strategy:
      matrix:
        os: [ubuntu-latest, macos-latest]
        python-version: ['3.9', '3.10', '3.11']

    steps:
    - uses: actions/checkout@v4

    - name: Install system packages
      if: runner.os == 'Linux'
      run: |
        sudo apt-get update
        sudo apt-get install -y libegl1

    - name: Set up Python ${{ matrix.python-version }}
      uses: actions/setup-python@v4
      with:
        python-version: ${{ matrix.python-version }}
        
    - name: Install dependencies
      run: |
        python -m pip install --upgrade pip
        pip install -r requirements.txt
        pip install -r requirements-dev.txt

    - name: Install Qt system packages (Linux)
      if: runner.os == 'Linux'
      run: |
        sudo apt-get update
        sudo apt-get install -y \
          xvfb libegl1 libegl1-mesa-dev libgl1 \
          libxkbcommon-x11-0 libxcomposite1 libxrandr2 \
          libxdamage1 libxi6 libxtst6 libglu1-mesa \
          libglib2.0-0 libxshmfence1 libxrender1

    - name: Install Qt system packages (macOS)
      if: runner.os == 'macOS'
      run: |
        brew update
        brew install qt pyqt6

    - name: Start Xvfb (Linux)
      if: runner.os == 'Linux'
      run: |
        Xvfb :99 -screen 0 1920x1080x24 > /tmp/Xvfb.log 2>&1 &
        
    - name: Run tests
      env:
        QT_QPA_PLATFORM: offscreen
      run: |
        pytest tests/ --cov=openwebui_installer --cov-report=xml
      env:
        DISPLAY: ":99"
        
    - name: Upload coverage to Codecov
      uses: codecov/codecov-action@v3
      with:
        file: ./coverage.xml
        fail_ci_if_error: true

    - name: Install security scanners
      run: |
        python -m pip install --upgrade bandit safety pip-audit

    - name: Run Bandit
      run: |
        bandit -r openwebui_installer -f json -o bandit-report.json

    - name: Run Safety
      run: |
        safety check --full-report --json > safety-report.json

    - name: Run pip-audit
      run: |
        pip-audit -r requirements.txt -f json -o pip-audit-report.json

  lint:
    runs-on: ubuntu-latest
    env:
      OPENAI_API_KEY: ${{ secrets.OPENAI_API_KEY }}
      ANTHROPIC_API_KEY: ${{ secrets.ANTHROPIC_API_KEY }}
      HUGGINGFACE_TOKEN: ${{ secrets.HUGGINGFACE_TOKEN }}
      WEBUI_SECRET_KEY: ${{ secrets.WEBUI_SECRET_KEY }}
    steps:
      - uses: actions/checkout@v4
    
    - name: Set up Python
      uses: actions/setup-python@v4
      with:
        python-version: '3.11'

    - name: Install dependencies
      run: |
        python -m pip install --upgrade pip
        pip install flake8 black isort
        pip install bandit
        
    - name: Check formatting
      run: |
        black --check .
        isort --check-only --diff .

    - name: Lint with flake8
      run: |
        flake8 . --count --select=E9,F63,F7,F82 --show-source --statistics
        flake8 . --count --exit-zero --max-complexity=10 --max-line-length=127 --statistics

<<<<<<< HEAD
    - name: Security scan with Bandit
      run: bandit -r openwebui_installer -ll

  container:
    runs-on: ubuntu-latest
    permissions:
      contents: read
      security-events: write
    steps:
    - uses: actions/checkout@v4

    - name: Build development container
      run: docker build -t openwebui-installer-dev -f Dockerfile.dev .

    - name: Validate container image
      run: docker run --rm openwebui-installer-dev python --version

    - name: Scan image with Trivy
      uses: aquasecurity/trivy-action@master
      with:
        image-ref: openwebui-installer-dev
        format: sarif
        output: trivy-results.sarif

    - name: Upload Trivy scan results
      uses: github/codeql-action/upload-sarif@v2
      if: always()
      with:
        sarif_file: trivy-results.sarif
=======
  integration:
    needs: test
    runs-on: macos-latest
    steps:
    - uses: actions/checkout@v4

    - name: Set up Docker
      uses: docker-practice/actions-setup-docker@v1

    - name: Set up Python
      uses: actions/setup-python@v4
      with:
        python-version: '3.11'

    - name: Install dependencies
      run: |
        python -m pip install --upgrade pip
        pip install -r requirements.txt
        pip install -r requirements-dev.txt

    - name: Run integration tests
      run: |
        pytest tests/test_integration.py -vv
>>>>>>> e8966e69
<|MERGE_RESOLUTION|>--- conflicted
+++ resolved
@@ -126,7 +126,6 @@
         flake8 . --count --select=E9,F63,F7,F82 --show-source --statistics
         flake8 . --count --exit-zero --max-complexity=10 --max-line-length=127 --statistics
 
-<<<<<<< HEAD
     - name: Security scan with Bandit
       run: bandit -r openwebui_installer -ll
 
@@ -156,7 +155,7 @@
       if: always()
       with:
         sarif_file: trivy-results.sarif
-=======
+
   integration:
     needs: test
     runs-on: macos-latest
@@ -179,5 +178,4 @@
 
     - name: Run integration tests
       run: |
-        pytest tests/test_integration.py -vv
->>>>>>> e8966e69
+        pytest tests/test_integration.py -vv