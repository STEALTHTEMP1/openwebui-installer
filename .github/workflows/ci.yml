name: CI

on:
  push:
    branches: [ main ]
    paths-ignore:
      - '*.md'
      - 'docs/**'
  pull_request:
    branches: [ main ]
    paths-ignore:
      - '*.md'
      - 'docs/**'

jobs:
  test:
    runs-on: macos-12
    env:
      OPENAI_API_KEY: ${{ secrets.OPENAI_API_KEY }}
      ANTHROPIC_API_KEY: ${{ secrets.ANTHROPIC_API_KEY }}
      HUGGINGFACE_TOKEN: ${{ secrets.HUGGINGFACE_TOKEN }}
      WEBUI_SECRET_KEY: ${{ secrets.WEBUI_SECRET_KEY }}
    strategy:
      matrix:
        os: [ubuntu-22.04, macos-12]
        python-version: ['3.9.18', '3.10.13', '3.11.13']

    steps:
    - uses: actions/checkout@v4

    - name: Install system packages
      if: runner.os == 'Linux'
      run: |
        sudo apt-get update
        sudo apt-get install -y libegl1

    - name: Set up Python ${{ matrix.python-version }}
      uses: actions/setup-python@v4
      with:
        python-version: ${{ matrix.python-version }}

<<<<<<< HEAD
    - name: Install dependencies
      run: |
        python -m pip install --upgrade pip
        pip install -r requirements.txt
        pip install -r requirements-dev.txt

    - name: Install Qt system packages (Linux)
      if: runner.os == 'Linux'
      run: |
        sudo apt-get update
        sudo apt-get install -y \
          xvfb libegl1 libegl1-mesa-dev libgl1 \
          libxkbcommon-x11-0 libxcomposite1 libxrandr2 \
          libxdamage1 libxi6 libxtst6 libglu1-mesa \
          libglib2.0-0 libxshmfence1 libxrender1

    - name: Install Qt system packages (macOS)
      if: runner.os == 'macOS'
      run: |
        brew update
        brew install qt pyqt6

    - name: Start Xvfb (Linux)
      if: runner.os == 'Linux'
      run: |
        Xvfb :99 -screen 0 1920x1080x24 > /tmp/Xvfb.log 2>&1 &

    - name: Run tests
      env:
        QT_QPA_PLATFORM: offscreen
        DISPLAY: ":99"
      run: |
        pytest tests/ --cov=openwebui_installer --cov-report=xml

    - name: Upload coverage to Codecov
      uses: codecov/codecov-action@v3
      with:
        file: ./coverage.xml
        fail_ci_if_error: true

    - name: Install security scanners
      run: |
        python -m pip install --upgrade bandit safety pip-audit

    - name: Run Bandit
      run: |
        bandit -r openwebui_installer -f json -o bandit-report.json

    - name: Run Safety
      run: |
        safety check --full-report --json > safety-report.json

    - name: Run pip-audit
      run: |
        pip-audit -r requirements.txt -f json -o pip-audit-report.json

  lint:
    runs-on: ubuntu-22.04
    env:
      OPENAI_API_KEY: ${{ secrets.OPENAI_API_KEY }}
      ANTHROPIC_API_KEY: ${{ secrets.ANTHROPIC_API_KEY }}
      HUGGINGFACE_TOKEN: ${{ secrets.HUGGINGFACE_TOKEN }}
      WEBUI_SECRET_KEY: ${{ secrets.WEBUI_SECRET_KEY }}
    steps:
      - uses: actions/checkout@v4

    - name: Set up Python
      uses: actions/setup-python@v4
      with:
        python-version: '3.11.13'

    - name: Install dependencies
      run: |
        python -m pip install --upgrade pip
        pip install flake8 black isort
        pip install bandit

    - name: Check formatting
      run: |
        black --check .
        isort --check-only --diff .

    - name: Lint with flake8
      run: |
        flake8 . --count --select=E9,F63,F7,F82 --show-source --statistics
        flake8 . --count --exit-zero --max-complexity=10 --max-line-length=127 --statistics

  container:
    runs-on: ubuntu-22.04
    permissions:
      contents: read
      security-events: write
    steps:
    - uses: actions/checkout@v4

    - name: Build development container
      run: docker build -t openwebui-installer-dev -f Dockerfile.dev .

    - name: Validate container image
      run: docker run --rm openwebui-installer-dev python --version

    - name: Scan image with Trivy
      uses: aquasecurity/trivy-action@master
      with:
        image-ref: openwebui-installer-dev
        format: sarif
        output: trivy-results.sarif

    - name: Upload Trivy scan results
      uses: github/codeql-action/upload-sarif@v2
      if: always()
      with:
        sarif_file: trivy-results.sarif
name: CI

on:
  push:
    branches: [ main ]
    paths-ignore:
      - '*.md'
      - 'docs/**'
  pull_request:
    branches: [ main ]
    paths-ignore:
      - '*.md'
      - 'docs/**'

jobs:
  test:
    runs-on: macos-12
    env:
      OPENAI_API_KEY: ${{ secrets.OPENAI_API_KEY }}
      ANTHROPIC_API_KEY: ${{ secrets.ANTHROPIC_API_KEY }}
      HUGGINGFACE_TOKEN: ${{ secrets.HUGGINGFACE_TOKEN }}
      WEBUI_SECRET_KEY: ${{ secrets.WEBUI_SECRET_KEY }}
    strategy:
      matrix:
        os: [ubuntu-22.04, macos-12]
        python-version: ['3.9.18', '3.10.13', '3.11.13']

    steps:
    - uses: actions/checkout@v4

    - name: Install system packages
      if: runner.os == 'Linux'
      run: |
        sudo apt-get update
        sudo apt-get install -y libegl1

    - name: Set up Python ${{ matrix.python-version }}
      uses: actions/setup-python@v4
      with:
        python-version: ${{ matrix.python-version }}
=======
    - name: Cache Python packages
      uses: actions/cache@v3
      with:
        path: ~/.cache/pip
        key: ${{ runner.os }}-pip-${{ matrix.python-version }}-${{ hashFiles('requirements.txt', 'requirements-dev.txt') }}
        restore-keys: ${{ runner.os }}-pip-
>>>>>>> 796aaf7a

    - name: Install dependencies
      run: |
        python -m pip install --upgrade pip
        pip install -r requirements.txt
        pip install -r requirements-dev.txt

    - name: Install Qt system packages (Linux)
      if: runner.os == 'Linux'
      run: |
        sudo apt-get update
        sudo apt-get install -y \
          xvfb libegl1 libegl1-mesa-dev libgl1 \
          libxkbcommon-x11-0 libxcomposite1 libxrandr2 \
          libxdamage1 libxi6 libxtst6 libglu1-mesa \
          libglib2.0-0 libxshmfence1 libxrender1

    - name: Install Qt system packages (macOS)
      if: runner.os == 'macOS'
      run: |
        brew update
        brew install qt pyqt6

    - name: Start Xvfb (Linux)
      if: runner.os == 'Linux'
      run: |
        Xvfb :99 -screen 0 1920x1080x24 > /tmp/Xvfb.log 2>&1 &

    - name: Run tests
      env:
        QT_QPA_PLATFORM: offscreen
        DISPLAY: ":99"
      run: |
        pytest tests/ --cov=openwebui_installer --cov-report=xml

    - name: Upload coverage to Codecov
      uses: codecov/codecov-action@v3
      with:
        file: ./coverage.xml
        fail_ci_if_error: true

    - name: Install security scanners
      run: |
        python -m pip install --upgrade bandit safety pip-audit

    - name: Run Bandit
      run: |
        bandit -r openwebui_installer -f json -o bandit-report.json

    - name: Run Safety
      run: |
        safety check --full-report --json > safety-report.json

    - name: Run pip-audit
      run: |
        pip-audit -r requirements.txt -f json -o pip-audit-report.json

  lint:
    runs-on: ubuntu-22.04
    env:
      OPENAI_API_KEY: ${{ secrets.OPENAI_API_KEY }}
      ANTHROPIC_API_KEY: ${{ secrets.ANTHROPIC_API_KEY }}
      HUGGINGFACE_TOKEN: ${{ secrets.HUGGINGFACE_TOKEN }}
      WEBUI_SECRET_KEY: ${{ secrets.WEBUI_SECRET_KEY }}
    steps:
      - uses: actions/checkout@v4

    - name: Set up Python
      uses: actions/setup-python@v4
      with:
        python-version: '3.11.13'

    - name: Cache Python packages
      uses: actions/cache@v3
      with:
        path: ~/.cache/pip
        key: ${{ runner.os }}-pip-3.11-${{ hashFiles('requirements.txt', 'requirements-dev.txt') }}
        restore-keys: ${{ runner.os }}-pip-

    - name: Install dependencies
      run: |
        python -m pip install --upgrade pip
        pip install flake8 black isort
        pip install bandit

    - name: Check formatting
      run: |
        black --check .
        isort --check-only --diff .

    - name: Lint with flake8
      run: |
        flake8 . --count --select=E9,F63,F7,F82 --show-source --statistics
        flake8 . --count --exit-zero --max-complexity=10 --max-line-length=127 --statistics

  container:
    runs-on: ubuntu-22.04
    permissions:
      contents: read
      security-events: write
    steps:
    - uses: actions/checkout@v4

    - name: Set up Docker Buildx
      uses: docker/setup-buildx-action@v3

    - name: Build development container
      uses: docker/build-push-action@v5
      with:
        context: .
        file: Dockerfile.dev
        tags: openwebui-installer-dev
        load: true
        cache-from: type=gha
        cache-to: type=gha,mode=max

    - name: Validate container image
      run: docker run --rm openwebui-installer-dev python --version

    - name: Scan image with Trivy
      uses: aquasecurity/trivy-action@master
      with:
        image-ref: openwebui-installer-dev
        format: sarif
        output: trivy-results.sarif

    - name: Upload Trivy scan results
      uses: github/codeql-action/upload-sarif@v2
      if: always()
      with:
        sarif_file: trivy-results.sarif<|MERGE_RESOLUTION|>--- conflicted
+++ resolved
@@ -39,168 +39,12 @@
       with:
         python-version: ${{ matrix.python-version }}
 
-<<<<<<< HEAD
-    - name: Install dependencies
-      run: |
-        python -m pip install --upgrade pip
-        pip install -r requirements.txt
-        pip install -r requirements-dev.txt
-
-    - name: Install Qt system packages (Linux)
-      if: runner.os == 'Linux'
-      run: |
-        sudo apt-get update
-        sudo apt-get install -y \
-          xvfb libegl1 libegl1-mesa-dev libgl1 \
-          libxkbcommon-x11-0 libxcomposite1 libxrandr2 \
-          libxdamage1 libxi6 libxtst6 libglu1-mesa \
-          libglib2.0-0 libxshmfence1 libxrender1
-
-    - name: Install Qt system packages (macOS)
-      if: runner.os == 'macOS'
-      run: |
-        brew update
-        brew install qt pyqt6
-
-    - name: Start Xvfb (Linux)
-      if: runner.os == 'Linux'
-      run: |
-        Xvfb :99 -screen 0 1920x1080x24 > /tmp/Xvfb.log 2>&1 &
-
-    - name: Run tests
-      env:
-        QT_QPA_PLATFORM: offscreen
-        DISPLAY: ":99"
-      run: |
-        pytest tests/ --cov=openwebui_installer --cov-report=xml
-
-    - name: Upload coverage to Codecov
-      uses: codecov/codecov-action@v3
-      with:
-        file: ./coverage.xml
-        fail_ci_if_error: true
-
-    - name: Install security scanners
-      run: |
-        python -m pip install --upgrade bandit safety pip-audit
-
-    - name: Run Bandit
-      run: |
-        bandit -r openwebui_installer -f json -o bandit-report.json
-
-    - name: Run Safety
-      run: |
-        safety check --full-report --json > safety-report.json
-
-    - name: Run pip-audit
-      run: |
-        pip-audit -r requirements.txt -f json -o pip-audit-report.json
-
-  lint:
-    runs-on: ubuntu-22.04
-    env:
-      OPENAI_API_KEY: ${{ secrets.OPENAI_API_KEY }}
-      ANTHROPIC_API_KEY: ${{ secrets.ANTHROPIC_API_KEY }}
-      HUGGINGFACE_TOKEN: ${{ secrets.HUGGINGFACE_TOKEN }}
-      WEBUI_SECRET_KEY: ${{ secrets.WEBUI_SECRET_KEY }}
-    steps:
-      - uses: actions/checkout@v4
-
-    - name: Set up Python
-      uses: actions/setup-python@v4
-      with:
-        python-version: '3.11.13'
-
-    - name: Install dependencies
-      run: |
-        python -m pip install --upgrade pip
-        pip install flake8 black isort
-        pip install bandit
-
-    - name: Check formatting
-      run: |
-        black --check .
-        isort --check-only --diff .
-
-    - name: Lint with flake8
-      run: |
-        flake8 . --count --select=E9,F63,F7,F82 --show-source --statistics
-        flake8 . --count --exit-zero --max-complexity=10 --max-line-length=127 --statistics
-
-  container:
-    runs-on: ubuntu-22.04
-    permissions:
-      contents: read
-      security-events: write
-    steps:
-    - uses: actions/checkout@v4
-
-    - name: Build development container
-      run: docker build -t openwebui-installer-dev -f Dockerfile.dev .
-
-    - name: Validate container image
-      run: docker run --rm openwebui-installer-dev python --version
-
-    - name: Scan image with Trivy
-      uses: aquasecurity/trivy-action@master
-      with:
-        image-ref: openwebui-installer-dev
-        format: sarif
-        output: trivy-results.sarif
-
-    - name: Upload Trivy scan results
-      uses: github/codeql-action/upload-sarif@v2
-      if: always()
-      with:
-        sarif_file: trivy-results.sarif
-name: CI
-
-on:
-  push:
-    branches: [ main ]
-    paths-ignore:
-      - '*.md'
-      - 'docs/**'
-  pull_request:
-    branches: [ main ]
-    paths-ignore:
-      - '*.md'
-      - 'docs/**'
-
-jobs:
-  test:
-    runs-on: macos-12
-    env:
-      OPENAI_API_KEY: ${{ secrets.OPENAI_API_KEY }}
-      ANTHROPIC_API_KEY: ${{ secrets.ANTHROPIC_API_KEY }}
-      HUGGINGFACE_TOKEN: ${{ secrets.HUGGINGFACE_TOKEN }}
-      WEBUI_SECRET_KEY: ${{ secrets.WEBUI_SECRET_KEY }}
-    strategy:
-      matrix:
-        os: [ubuntu-22.04, macos-12]
-        python-version: ['3.9.18', '3.10.13', '3.11.13']
-
-    steps:
-    - uses: actions/checkout@v4
-
-    - name: Install system packages
-      if: runner.os == 'Linux'
-      run: |
-        sudo apt-get update
-        sudo apt-get install -y libegl1
-
-    - name: Set up Python ${{ matrix.python-version }}
-      uses: actions/setup-python@v4
-      with:
-        python-version: ${{ matrix.python-version }}
-=======
     - name: Cache Python packages
       uses: actions/cache@v3
       with:
         path: ~/.cache/pip
         key: ${{ runner.os }}-pip-${{ matrix.python-version }}-${{ hashFiles('requirements.txt', 'requirements-dev.txt') }}
         restore-keys: ${{ runner.os }}-pip-
->>>>>>> 796aaf7a
 
     - name: Install dependencies
       run: |
@@ -268,33 +112,33 @@
     steps:
       - uses: actions/checkout@v4
 
-    - name: Set up Python
-      uses: actions/setup-python@v4
-      with:
-        python-version: '3.11.13'
+      - name: Set up Python
+        uses: actions/setup-python@v4
+        with:
+          python-version: '3.11.13'
 
-    - name: Cache Python packages
-      uses: actions/cache@v3
-      with:
-        path: ~/.cache/pip
-        key: ${{ runner.os }}-pip-3.11-${{ hashFiles('requirements.txt', 'requirements-dev.txt') }}
-        restore-keys: ${{ runner.os }}-pip-
+      - name: Cache Python packages
+        uses: actions/cache@v3
+        with:
+          path: ~/.cache/pip
+          key: ${{ runner.os }}-pip-3.11-${{ hashFiles('requirements.txt', 'requirements-dev.txt') }}
+          restore-keys: ${{ runner.os }}-pip-
 
-    - name: Install dependencies
-      run: |
-        python -m pip install --upgrade pip
-        pip install flake8 black isort
-        pip install bandit
+      - name: Install dependencies
+        run: |
+          python -m pip install --upgrade pip
+          pip install flake8 black isort
+          pip install bandit
 
-    - name: Check formatting
-      run: |
-        black --check .
-        isort --check-only --diff .
+      - name: Check formatting
+        run: |
+          black --check .
+          isort --check-only --diff .
 
-    - name: Lint with flake8
-      run: |
-        flake8 . --count --select=E9,F63,F7,F82 --show-source --statistics
-        flake8 . --count --exit-zero --max-complexity=10 --max-line-length=127 --statistics
+      - name: Lint with flake8
+        run: |
+          flake8 . --count --select=E9,F63,F7,F82 --show-source --statistics
+          flake8 . --count --exit-zero --max-complexity=10 --max-line-length=127 --statistics
 
   container:
     runs-on: ubuntu-22.04
@@ -302,33 +146,33 @@
       contents: read
       security-events: write
     steps:
-    - uses: actions/checkout@v4
+      - uses: actions/checkout@v4
 
-    - name: Set up Docker Buildx
-      uses: docker/setup-buildx-action@v3
+      - name: Set up Docker Buildx
+        uses: docker/setup-buildx-action@v3
 
-    - name: Build development container
-      uses: docker/build-push-action@v5
-      with:
-        context: .
-        file: Dockerfile.dev
-        tags: openwebui-installer-dev
-        load: true
-        cache-from: type=gha
-        cache-to: type=gha,mode=max
+      - name: Build development container
+        uses: docker/build-push-action@v5
+        with:
+          context: .
+          file: Dockerfile.dev
+          tags: openwebui-installer-dev
+          load: true
+          cache-from: type=gha
+          cache-to: type=gha,mode=max
 
-    - name: Validate container image
-      run: docker run --rm openwebui-installer-dev python --version
+      - name: Validate container image
+        run: docker run --rm openwebui-installer-dev python --version
 
-    - name: Scan image with Trivy
-      uses: aquasecurity/trivy-action@master
-      with:
-        image-ref: openwebui-installer-dev
-        format: sarif
-        output: trivy-results.sarif
+      - name: Scan image with Trivy
+        uses: aquasecurity/trivy-action@master
+        with:
+          image-ref: openwebui-installer-dev
+          format: sarif
+          output: trivy-results.sarif
 
-    - name: Upload Trivy scan results
-      uses: github/codeql-action/upload-sarif@v2
-      if: always()
-      with:
-        sarif_file: trivy-results.sarif+      - name: Upload Trivy scan results
+        uses: github/codeql-action/upload-sarif@v2
+        if: always()
+        with:
+          sarif_file: trivy-results.sarif