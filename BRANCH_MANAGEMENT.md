--- conflicted
+++ resolved
@@ -234,14 +234,9 @@
 
 ### Available Tools
 - `.github/workflows/branch-cleanup.yml` - Automated branch cleanup
-<<<<<<< HEAD
-- `scripts/auto_merge_safe.sh` - Automatically merges branches prefixed with
-  `safe/` into the target branch. Run `./scripts/auto_merge_safe.sh` to merge
-  all safe branches into `main` by default.
-=======
-- `scripts/auto_merge_safe.sh` - Automatic merging of safe branches \
-  (usage: `scripts/auto_merge_safe.sh -b main BRANCH_NAME...`)
->>>>>>> 92c1af8e
+- `scripts/auto_merge_safe.sh` - Automatically merges branches prefixed with `safe/` into the target branch.
+  - Usage: `./scripts/auto_merge_safe.sh` merges all safe branches into `main` by default.
+  - Or: `scripts/auto_merge_safe.sh -b main BRANCH_NAME...` for explicit control.
 - `scripts/enhanced_branch_analyzer.sh` - Detailed branch categorization
 - `scripts/post_merge_validation.sh` - Post-merge validation and testing
 
